--- conflicted
+++ resolved
@@ -103,24 +103,9 @@
     pip install --upgrade pip
     pip install --upgrade wheel
     pip install --upgrade setuptools
-<<<<<<< HEAD
-=======
-  # Install only from travis wheelhouse
-  - if [ -z "$PRE" ]; then
-        wheelhouse_pip_install python-dateutil $NUMPY $PANDAS pyparsing!=2.1.6 pillow sphinx!=1.3.0;
-    else
-        pip install $PRE python-dateutil $NUMPY pyparsing!=2.1.6 pillow sphinx!=1.3.0;
-    fi
-  # Always install from pypi
-  - pip install $PRE pep8 cycler
-  - 'pip install https://github.com/tacaswell/nose/zipball/mnt_py36_compat#egg=nose'
-
-  # Install mock on python 2. Python 2.6 requires mock 1.0.1
-  # Since later versions have dropped support
->>>>>>> 0b88da5c
   - |
     # Install dependencies from pypi
-    pip install $PRE python-dateutil $NUMPY pyparsing!=2.1.2 $PANDAS pep8 cycler coveralls coverage
+    pip install $PRE python-dateutil $NUMPY pyparsing!=2.1.6 $PANDAS pep8 cycler coveralls coverage
     pip install $PRE pillow sphinx!=1.3.0 $MOCK numpydoc ipython colorspacious
     # Install nose from a build which has partial
     # support for python36 and suport for coverage output suppressing
