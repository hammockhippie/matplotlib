# To set up a development environment using conda run:
#
#   conda env create -f environment.yml
#   conda activate mpl-dev
#   pip install -e .[dev]
#
name: mpl-dev
channels:
  - conda-forge
dependencies:
  # runtime dependencies
  - cairocffi
  - contourpy>=1.0.1
  - cycler>=0.10.0
  - fonttools>=4.22.0
  - importlib-resources>=3.2.0
  - kiwisolver>=1.3.1
<<<<<<< HEAD
  - meson-python>=0.13.1
  - numpy>=1.21
  - pillow>=8
  - pkg-config
=======
  - numpy>=1.21
  - pillow>=8
>>>>>>> 02aa131a
  - pybind11>=2.6.0
  - pygobject
  - pyparsing>=2.3.1
  - pyqt
  - python-dateutil>=2.1
  - setuptools_scm
  - wxpython
  # building documentation
  - colorspacious
  - graphviz
  - ipython
  - ipywidgets
  - numpydoc>=1.0
  - packaging>=20
  - pydata-sphinx-theme~=0.13.1
  - pyyaml
  - sphinx>=3.0.0,!=6.1.2
  - sphinx-copybutton
  - sphinx-gallery>=0.12.0
  - sphinx-design
  - sphinx-tags>=0.3.0
  - pip
  - pip:
      - mpl-sphinx-theme~=3.8.0
      - sphinxcontrib-svg2pdfconverter>=1.1.0
      - pikepdf
  # testing
  - coverage
  - flake8>=3.8
  - flake8-docstrings>=1.4.0
  - gtk4
  - ipykernel
  - nbconvert[execute]!=6.0.0,!=6.0.1,!=7.3.0,!=7.3.1
  - nbformat!=5.0.0,!=5.0.1
  - pandas!=0.25.0
  - psutil
  - pre-commit
  - pydocstyle>=5.1.0
  - pytest!=4.6.0,!=5.4.0
  - pytest-cov
  - pytest-rerunfailures
  - pytest-timeout
  - pytest-xdist
  - tornado
  - pytz
  - black<|MERGE_RESOLUTION|>--- conflicted
+++ resolved
@@ -15,15 +15,6 @@
   - fonttools>=4.22.0
   - importlib-resources>=3.2.0
   - kiwisolver>=1.3.1
-<<<<<<< HEAD
-  - meson-python>=0.13.1
-  - numpy>=1.21
-  - pillow>=8
-  - pkg-config
-=======
-  - numpy>=1.21
-  - pillow>=8
->>>>>>> 02aa131a
   - pybind11>=2.6.0
   - pygobject
   - pyparsing>=2.3.1
