--- conflicted
+++ resolved
@@ -11,12 +11,9 @@
     Linux_py37:
       vmImage: 'ubuntu-16.04'
       python.version: '3.7'
-<<<<<<< HEAD
     Linux_py38:
       vmImage: 'ubuntu-16.04'
       python.version: '3.8'
-=======
->>>>>>> fa773f66
     macOS_py36:
       vmImage: 'macOS-10.14'
       python.version: '3.6'
@@ -58,16 +55,8 @@
     prerelease: true
   condition: and(succeeded(), eq(variables['python.version'], 'Pre'))
 
-<<<<<<< HEAD
-- bash: |
-=======
-- task: NuGetToolInstaller@0
-  displayName: 'Use latest available Nuget'
-  condition: and(succeeded(), eq(variables['Agent.OS'], 'Windows_NT'))
-
 - bash: |
     set -e
->>>>>>> fa773f66
     case "$(python -c 'import sys; print(sys.platform)')" in
     linux)
       sudo apt-get update
@@ -84,10 +73,7 @@
         libgirepository-1.0.1 \
         lmodern \
         fonts-freefont-otf \
-<<<<<<< HEAD
         poppler-utils \
-=======
->>>>>>> fa773f66
         texlive-pictures \
         texlive-fonts-recommended \
         texlive-latex-base \
@@ -100,15 +86,6 @@
       brew install pkg-config ffmpeg imagemagick mplayer ccache
       ;;
     win32)
-<<<<<<< HEAD
-=======
-      nuget install libpng-msvc14-x64 -ExcludeVersion -OutputDirectory "$(build.BinariesDirectory)"
-      nuget install zlib-msvc14-x64 -ExcludeVersion -OutputDirectory "$(build.BinariesDirectory)"
-      echo "##vso[task.prependpath]$(build.BinariesDirectory)\libpng-msvc14-x64\build\native\bin_release"
-      echo "##vso[task.prependpath]$(build.BinariesDirectory)\zlib-msvc14-x64\build\native\bin_release"
-      echo "##vso[task.setvariable variable=CL]/I$(build.BinariesDirectory)\libpng-msvc14-x64\build\native\include /I$(build.BinariesDirectory)\zlib-msvc14-x64\build\native\include"
-      echo "##vso[task.setvariable variable=LINK]/LIBPATH:$(build.BinariesDirectory)\libpng-msvc14-x64\build\native\lib_release /LIBPATH:$(build.BinariesDirectory)\zlib-msvc14-x64\build\native\lib_release"
->>>>>>> fa773f66
       ;;
     *)
       exit 1
@@ -118,20 +95,12 @@
 
 - bash: |
     python -m pip install --upgrade pip
-<<<<<<< HEAD
     python -m pip install -r requirements/testing/travis_all.txt -r requirements/testing/travis_extra.txt ||
-=======
-    python -m pip install -r requirements/testing/travis_all.txt -r requirements/testing/travis36.txt ||
->>>>>>> fa773f66
       [[ "$PYTHON_VERSION" = 'Pre' ]]
   displayName: 'Install dependencies with pip'
 
 - bash: |
-<<<<<<< HEAD
     python -m pip install -ve . ||
-=======
-    MPLLOCALFREETYPE=1 python -m pip install -ve . ||
->>>>>>> fa773f66
       [[ "$PYTHON_VERSION" = 'Pre' ]]
   displayName: "Install self"
 
@@ -143,13 +112,10 @@
       [[ "$PYTHON_VERSION" = 'Pre' ]]
   displayName: 'pytest'
 
-<<<<<<< HEAD
 - bash: |
     bash <(curl -s https://codecov.io/bash)  -f "!*.gcov" -X gcov -y ci/codecov.yml
   displayName: 'Upload to codecov.io'
 
-=======
->>>>>>> fa773f66
 - task: PublishTestResults@2
   inputs:
     testResultsFiles: '**/test-results.xml'
