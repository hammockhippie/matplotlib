--- conflicted
+++ resolved
@@ -175,7 +175,6 @@
                color='b', marker='s')
 
 
-<<<<<<< HEAD
 @image_comparison(baseline_images=['scatter3d_change_facecolor_single'],
                   remove_text=True, style='mpl20', extensions=['png'])
 def test_scatter3d_change_facecolor_single():
@@ -240,7 +239,8 @@
                      color="black", marker='x')
     sca.set_facecolor(["red", "green", "blue"])
     sca.set_edgecolor('face')
-=======
+
+
 @image_comparison(baseline_images=['plot_3d_from_2d'], remove_text=True,
                   extensions=['png'])
 def test_plot_3d_from_2d():
@@ -250,7 +250,6 @@
     ys = np.arange(5, 10)
     ax.plot(xs, ys, zs=0, zdir='x')
     ax.plot(xs, ys, zs=0, zdir='y')
->>>>>>> aadd0e08
 
 
 @image_comparison(baseline_images=['surface3d'], remove_text=True)
