"""
axes3d.py, original mplot3d version by John Porter
Created: 23 Sep 2005

Parts fixed by Reinier Heeres <reinier@heeres.eu>
Minor additions by Ben Axelrod <baxelrod@coroware.com>
Significant updates and revisions by Ben Root <ben.v.root@gmail.com>

Module containing Axes3D, an object which can plot 3D objects on a
2D matplotlib figure.
"""
from __future__ import (absolute_import, division, print_function,
                        unicode_literals)

import six
from six.moves import map, zip, reduce

<<<<<<< HEAD
import types
=======
from collections import defaultdict
>>>>>>> f9b67a4c
import math
import warnings

import numpy as np

import matplotlib.axes as maxes
import matplotlib.cbook as cbook
import matplotlib.collections as mcoll
import matplotlib.colors as mcolors
import matplotlib.docstring as docstring
import matplotlib.scale as mscale
import matplotlib.transforms as mtransforms
from matplotlib.axes import Axes, rcParams
from matplotlib.cbook import _backports
from matplotlib.colors import Normalize, LightSource
from matplotlib.transforms import Bbox
from matplotlib.tri.triangulation import Triangulation

from . import art3d
from . import proj3d
from . import axis3d


def unit_bbox():
    box = Bbox(np.array([[0, 0], [1, 1]]))
    return box


class Axes3D(Axes):
    """
    3D axes object.
    """
    name = '3d'
    _shared_z_axes = cbook.Grouper()

    def __init__(self, fig, rect=None, *args, **kwargs):
        '''
        Build an :class:`Axes3D` instance in
        :class:`~matplotlib.figure.Figure` *fig* with
        *rect=[left, bottom, width, height]* in
        :class:`~matplotlib.figure.Figure` coordinates

        Optional keyword arguments:

          ================   =========================================
          Keyword            Description
          ================   =========================================
          *azim*             Azimuthal viewing angle (default -60)
          *elev*             Elevation viewing angle (default 30)
          *zscale*           [%(scale)s]
          *sharez*           Other axes to share z-limits with
          *proj_type*        'persp' or 'ortho' (default 'persp')
          ================   =========================================

        .. versionadded :: 1.2.1
            *sharez*

        ''' % {'scale': ' | '.join([repr(x) for x in mscale.get_scale_names()])}

        if rect is None:
            rect = [0.0, 0.0, 1.0, 1.0]
        self._cids = []

        self.initial_azim = kwargs.pop('azim', -60)
        self.initial_elev = kwargs.pop('elev', 30)
        zscale = kwargs.pop('zscale', None)
        sharez = kwargs.pop('sharez', None)
        self.set_proj_type(kwargs.pop('proj_type', 'persp'))

        self.xy_viewLim = unit_bbox()
        self.zz_viewLim = unit_bbox()
        self.xy_dataLim = unit_bbox()
        self.zz_dataLim = unit_bbox()
        # inihibit autoscale_view until the axes are defined
        # they can't be defined until Axes.__init__ has been called
        self.view_init(self.initial_elev, self.initial_azim)
        self._ready = 0

        self._sharez = sharez
        if sharez is not None:
            self._shared_z_axes.join(self, sharez)
            self._adjustable = 'datalim'

        super().__init__(fig, rect, frameon=True, *args, **kwargs)
        # Disable drawing of axes by base class
        super().set_axis_off()
        # Enable drawing of axes by Axes3D class
        self.set_axis_on()
        self.M = None

        # func used to format z -- fall back on major formatters
        self.fmt_zdata = None

        if zscale is not None:
            self.set_zscale(zscale)

        if self.zaxis is not None:
            self._zcid = self.zaxis.callbacks.connect(
                'units finalize', lambda: self._on_units_changed(scalez=True))
        else:
            self._zcid = None

        self._ready = 1
        self.mouse_init()
        self.set_top_view()

        self.patch.set_linewidth(0)
        # Calculate the pseudo-data width and height
        pseudo_bbox = self.transLimits.inverted().transform([(0, 0), (1, 1)])
        self._pseudo_w, self._pseudo_h = pseudo_bbox[1] - pseudo_bbox[0]

        self.figure.add_axes(self)

    def set_axis_off(self):
        self._axis3don = False
        self.stale = True

    def set_axis_on(self):
        self._axis3don = True
        self.stale = True

    def have_units(self):
        """
        Return *True* if units are set on the *x*, *y*, or *z* axes

        """
        return (self.xaxis.have_units() or self.yaxis.have_units() or
                self.zaxis.have_units())

    def convert_zunits(self, z):
        """
        For artists in an axes, if the zaxis has units support,
        convert *z* using zaxis unit type

        .. versionadded :: 1.2.1

        """
        return self.zaxis.convert_units(z)

    def _process_unit_info(self, xdata=None, ydata=None, zdata=None,
                           kwargs=None):
        """
        Look for unit *kwargs* and update the axis instances as necessary

        """
        super()._process_unit_info(xdata=xdata, ydata=ydata, kwargs=kwargs)

        if self.xaxis is None or self.yaxis is None or self.zaxis is None:
            return

        if zdata is not None:
            # we only need to update if there is nothing set yet.
            if not self.zaxis.have_units():
                self.zaxis.update_units(xdata)

        # process kwargs 2nd since these will override default units
        if kwargs is not None:
            zunits = kwargs.pop('zunits', self.zaxis.units)
            if zunits != self.zaxis.units:
                self.zaxis.set_units(zunits)
                # If the units being set imply a different converter,
                # we need to update.
                if zdata is not None:
                    self.zaxis.update_units(zdata)

    def set_top_view(self):
        # this happens to be the right view for the viewing coordinates
        # moved up and to the left slightly to fit labels and axes
        xdwl = (0.95/self.dist)
        xdw = (0.9/self.dist)
        ydwl = (0.95/self.dist)
        ydw = (0.9/self.dist)

        # This is purposely using the 2D Axes's set_xlim and set_ylim,
        # because we are trying to place our viewing pane.
        super().set_xlim(-xdwl, xdw, auto=None)
        super().set_ylim(-ydwl, ydw, auto=None)

    def _init_axis(self):
        '''Init 3D axes; overrides creation of regular X/Y axes'''
        self.w_xaxis = axis3d.XAxis('x', self.xy_viewLim.intervalx,
                                    self.xy_dataLim.intervalx, self)
        self.xaxis = self.w_xaxis
        self.w_yaxis = axis3d.YAxis('y', self.xy_viewLim.intervaly,
                                    self.xy_dataLim.intervaly, self)
        self.yaxis = self.w_yaxis
        self.w_zaxis = axis3d.ZAxis('z', self.zz_viewLim.intervalx,
                                    self.zz_dataLim.intervalx, self)
        self.zaxis = self.w_zaxis

        for ax in self.xaxis, self.yaxis, self.zaxis:
            ax.init3d()

    def get_children(self):
        return [self.zaxis] + super().get_children()

    def _get_axis_list(self):
        return super()._get_axis_list() + (self.zaxis, )

    def unit_cube(self, vals=None):
        minx, maxx, miny, maxy, minz, maxz = vals or self.get_w_lims()
        return [(minx, miny, minz),
                (maxx, miny, minz),
                (maxx, maxy, minz),
                (minx, maxy, minz),
                (minx, miny, maxz),
                (maxx, miny, maxz),
                (maxx, maxy, maxz),
                (minx, maxy, maxz)]

    def tunit_cube(self, vals=None, M=None):
        if M is None:
            M = self.M
        xyzs = self.unit_cube(vals)
        tcube = proj3d.proj_points(xyzs, M)
        return tcube

    def tunit_edges(self, vals=None, M=None):
        tc = self.tunit_cube(vals, M)
        edges = [(tc[0], tc[1]),
                 (tc[1], tc[2]),
                 (tc[2], tc[3]),
                 (tc[3], tc[0]),

                 (tc[0], tc[4]),
                 (tc[1], tc[5]),
                 (tc[2], tc[6]),
                 (tc[3], tc[7]),

                 (tc[4], tc[5]),
                 (tc[5], tc[6]),
                 (tc[6], tc[7]),
                 (tc[7], tc[4])]
        return edges

    def draw(self, renderer):
        # draw the background patch
        self.patch.draw(renderer)
        self._frameon = False

        # first, set the aspect
        # this is duplicated from `axes._base._AxesBase.draw`
        # but must be called before any of the artist are drawn as
        # it adjusts the view limits and the size of the bounding box
        # of the axes
        locator = self.get_axes_locator()
        if locator:
            pos = locator(self, renderer)
            self.apply_aspect(pos)
        else:
            self.apply_aspect()

        # add the projection matrix to the renderer
        self.M = self.get_proj()
        renderer.M = self.M
        renderer.vvec = self.vvec
        renderer.eye = self.eye
        renderer.get_axis_position = self.get_axis_position

        # Calculate projection of collections and zorder them
        for i, col in enumerate(
                sorted(self.collections,
                       key=lambda col: col.do_3d_projection(renderer),
                       reverse=True)):
            col.zorder = i

        # Calculate projection of patches and zorder them
        for i, patch in enumerate(
                sorted(self.patches,
                       key=lambda patch: patch.do_3d_projection(renderer),
                       reverse=True)):
            patch.zorder = i

        if self._axis3don:
            axes = (self.xaxis, self.yaxis, self.zaxis)
            # Draw panes first
            for ax in axes:
                ax.draw_pane(renderer)
            # Then axes
            for ax in axes:
                ax.draw(renderer)

        # Then rest
        super().draw(renderer)

    def get_axis_position(self):
        vals = self.get_w_lims()
        tc = self.tunit_cube(vals, self.M)
        xhigh = tc[1][2] > tc[2][2]
        yhigh = tc[3][2] > tc[2][2]
        zhigh = tc[0][2] > tc[2][2]
        return xhigh, yhigh, zhigh

    def _on_units_changed(self, scalex=False, scaley=False, scalez=False):
        """
        Callback for processing changes to axis units.

        Currently forces updates of data limits and view limits.
        """
        self.relim()
        self.autoscale_view(scalex=scalex, scaley=scaley, scalez=scalez)

    def update_datalim(self, xys, **kwargs):
        pass

    def get_autoscale_on(self):
        """
        Get whether autoscaling is applied for all axes on plot commands

        .. versionadded :: 1.1.0
            This function was added, but not tested. Please report any bugs.
        """
        return super().get_autoscale_on() and self.get_autoscalez_on()

    def get_autoscalez_on(self):
        """
        Get whether autoscaling for the z-axis is applied on plot commands

        .. versionadded :: 1.1.0
            This function was added, but not tested. Please report any bugs.
        """
        return self._autoscaleZon

    def set_autoscale_on(self, b):
        """
        Set whether autoscaling is applied on plot commands

        .. versionadded :: 1.1.0
            This function was added, but not tested. Please report any bugs.

        Parameters
        ----------
        b : bool
            .. ACCEPTS: bool
        """
        super().set_autoscale_on(b)
        self.set_autoscalez_on(b)

    def set_autoscalez_on(self, b):
        """
        Set whether autoscaling for the z-axis is applied on plot commands

        .. versionadded :: 1.1.0
            This function was added, but not tested. Please report any bugs.

        Parameters
        ----------
        b : bool
            .. ACCEPTS: bool
        """
        self._autoscaleZon = b

    def set_zmargin(self, m):
        """
        Set padding of Z data limits prior to autoscaling.

        *m* times the data interval will be added to each
        end of that interval before it is used in autoscaling.

        accepts: float in range 0 to 1

        .. versionadded :: 1.1.0
            This function was added, but not tested. Please report any bugs.
        """
        if m < 0 or m > 1 :
            raise ValueError("margin must be in range 0 to 1")
        self._zmargin = m
        self.stale = True

    def margins(self, *args, **kw):
        """
        Convenience method to set or retrieve autoscaling margins.

        signatures::
            margins()

        returns xmargin, ymargin, zmargin

        ::

            margins(margin)

            margins(xmargin, ymargin, zmargin)

            margins(x=xmargin, y=ymargin, z=zmargin)

            margins(..., tight=False)

        All forms above set the xmargin, ymargin and zmargin
        parameters. All keyword parameters are optional.  A single argument
        specifies xmargin, ymargin and zmargin.  The *tight* parameter
        is passed to :meth:`autoscale_view`, which is executed after
        a margin is changed; the default here is *True*, on the
        assumption that when margins are specified, no additional
        padding to match tick marks is usually desired.  Setting
        *tight* to *None* will preserve the previous setting.

        Specifying any margin changes only the autoscaling; for example,
        if *xmargin* is not None, then *xmargin* times the X data
        interval will be added to each end of that interval before
        it is used in autoscaling.

        .. versionadded :: 1.1.0
            This function was added, but not tested. Please report any bugs.
        """
        if not args and not kw:
            return self._xmargin, self._ymargin, self._zmargin

        tight = kw.pop('tight', True)
        mx = kw.pop('x', None)
        my = kw.pop('y', None)
        mz = kw.pop('z', None)
        if not args:
            pass
        elif len(args) == 1:
            mx = my = mz = args[0]
        elif len(args) == 2:
            warnings.warn(
                "Passing exactly two positional arguments to Axes3D.margins "
                "is deprecated.  If needed, pass them as keyword arguments "
                "instead", cbook.mplDeprecation)
            mx, my = args
        elif len(args) == 3:
            mx, my, mz = args
        else:
            raise ValueError(
                "Axes3D.margins takes at most three positional arguments")
        if mx is not None:
            self.set_xmargin(mx)
        if my is not None:
            self.set_ymargin(my)
        if mz is not None:
            self.set_zmargin(mz)

        scalex = mx is not None
        scaley = my is not None
        scalez = mz is not None

        self.autoscale_view(tight=tight, scalex=scalex, scaley=scaley,
                                         scalez=scalez)

    def autoscale(self, enable=True, axis='both', tight=None):
        """
        Convenience method for simple axis view autoscaling.
        See :meth:`matplotlib.axes.Axes.autoscale` for full explanation.
        Note that this function behaves the same, but for all
        three axes.  Therefore, 'z' can be passed for *axis*,
        and 'both' applies to all three axes.

        .. versionadded :: 1.1.0
            This function was added, but not tested. Please report any bugs.
        """
        if enable is None:
            scalex = True
            scaley = True
            scalez = True
        else:
            if axis in ['x', 'both']:
                self._autoscaleXon = scalex = bool(enable)
            else:
                scalex = False
            if axis in ['y', 'both']:
                self._autoscaleYon = scaley = bool(enable)
            else:
                scaley = False
            if axis in ['z', 'both']:
                self._autoscaleZon = scalez = bool(enable)
            else:
                scalez = False
        self.autoscale_view(tight=tight, scalex=scalex, scaley=scaley,
                                         scalez=scalez)

    def auto_scale_xyz(self, X, Y, Z=None, had_data=None):
        x, y, z = map(np.asarray, (X, Y, Z))
        try:
            x, y = x.flatten(), y.flatten()
            if Z is not None:
                z = z.flatten()
        except AttributeError:
            raise

        # This updates the bounding boxes as to keep a record as
        # to what the minimum sized rectangular volume holds the
        # data.
        self.xy_dataLim.update_from_data_xy(np.array([x, y]).T, not had_data)
        if z is not None:
            self.zz_dataLim.update_from_data_xy(np.array([z, z]).T, not had_data)

        # Let autoscale_view figure out how to use this data.
        self.autoscale_view()

    def autoscale_view(self, tight=None, scalex=True, scaley=True,
                             scalez=True):
        """
        Autoscale the view limits using the data limits.
        See :meth:`matplotlib.axes.Axes.autoscale_view` for documentation.
        Note that this function applies to the 3D axes, and as such
        adds the *scalez* to the function arguments.

        .. versionchanged :: 1.1.0
            Function signature was changed to better match the 2D version.
            *tight* is now explicitly a kwarg and placed first.

        .. versionchanged :: 1.2.1
            This is now fully functional.

        """
        if not self._ready:
            return

        # This method looks at the rectangular volume (see above)
        # of data and decides how to scale the view portal to fit it.
        if tight is None:
            # if image data only just use the datalim
            _tight = self._tight or (len(self.images)>0 and
                                     len(self.lines)==0 and
                                     len(self.patches)==0)
        else:
            _tight = self._tight = bool(tight)

        if scalex and self._autoscaleXon:
            xshared = self._shared_x_axes.get_siblings(self)
            dl = [ax.dataLim for ax in xshared]
            bb = mtransforms.BboxBase.union(dl)
            x0, x1 = self.xy_dataLim.intervalx
            xlocator = self.xaxis.get_major_locator()
            try:
                x0, x1 = xlocator.nonsingular(x0, x1)
            except AttributeError:
                x0, x1 = mtransforms.nonsingular(x0, x1, increasing=False,
                                                         expander=0.05)
            if self._xmargin > 0:
                delta = (x1 - x0) * self._xmargin
                x0 -= delta
                x1 += delta
            if not _tight:
                x0, x1 = xlocator.view_limits(x0, x1)
            self.set_xbound(x0, x1)

        if scaley and self._autoscaleYon:
            yshared = self._shared_y_axes.get_siblings(self)
            dl = [ax.dataLim for ax in yshared]
            bb = mtransforms.BboxBase.union(dl)
            y0, y1 = self.xy_dataLim.intervaly
            ylocator = self.yaxis.get_major_locator()
            try:
                y0, y1 = ylocator.nonsingular(y0, y1)
            except AttributeError:
                y0, y1 = mtransforms.nonsingular(y0, y1, increasing=False,
                                                         expander=0.05)
            if self._ymargin > 0:
                delta = (y1 - y0) * self._ymargin
                y0 -= delta
                y1 += delta
            if not _tight:
                y0, y1 = ylocator.view_limits(y0, y1)
            self.set_ybound(y0, y1)

        if scalez and self._autoscaleZon:
            zshared = self._shared_z_axes.get_siblings(self)
            dl = [ax.dataLim for ax in zshared]
            bb = mtransforms.BboxBase.union(dl)
            z0, z1 = self.zz_dataLim.intervalx
            zlocator = self.zaxis.get_major_locator()
            try:
                z0, z1 = zlocator.nonsingular(z0, z1)
            except AttributeError:
                z0, z1 = mtransforms.nonsingular(z0, z1, increasing=False,
                                                         expander=0.05)
            if self._zmargin > 0:
                delta = (z1 - z0) * self._zmargin
                z0 -= delta
                z1 += delta
            if not _tight:
                z0, z1 = zlocator.view_limits(z0, z1)
            self.set_zbound(z0, z1)

    def get_w_lims(self):
        '''Get 3D world limits.'''
        minx, maxx = self.get_xlim3d()
        miny, maxy = self.get_ylim3d()
        minz, maxz = self.get_zlim3d()
        return minx, maxx, miny, maxy, minz, maxz

    def _determine_lims(self, xmin=None, xmax=None, *args, **kwargs):
        if xmax is None and cbook.iterable(xmin):
            xmin, xmax = xmin
        if xmin == xmax:
            xmin -= 0.05
            xmax += 0.05
        return (xmin, xmax)

    def set_xlim3d(self, left=None, right=None, emit=True, auto=False, **kw):
        """
        Set 3D x limits.

        See :meth:`matplotlib.axes.Axes.set_xlim` for full documentation.

        """
        if 'xmin' in kw:
            left = kw.pop('xmin')
        if 'xmax' in kw:
            right = kw.pop('xmax')
        if kw:
            raise ValueError("unrecognized kwargs: %s" % list(kw))

        if right is None and cbook.iterable(left):
            left, right = left

        self._process_unit_info(xdata=(left, right))
        left = self._validate_converted_limits(left, self.convert_xunits)
        right = self._validate_converted_limits(right, self.convert_xunits)

        old_left, old_right = self.get_xlim()
        if left is None:
            left = old_left
        if right is None:
            right = old_right

        if left == right:
            warnings.warn(('Attempting to set identical left==right results\n'
                     'in singular transformations; automatically expanding.\n'
                     'left=%s, right=%s') % (left, right))
        left, right = mtransforms.nonsingular(left, right, increasing=False)
        left, right = self.xaxis.limit_range_for_scale(left, right)
        self.xy_viewLim.intervalx = (left, right)

        if auto is not None:
            self._autoscaleXon = bool(auto)

        if emit:
            self.callbacks.process('xlim_changed', self)
            # Call all of the other x-axes that are shared with this one
            for other in self._shared_x_axes.get_siblings(self):
                if other is not self:
                    other.set_xlim(self.xy_viewLim.intervalx,
                                            emit=False, auto=auto)
                    if (other.figure != self.figure and
                        other.figure.canvas is not None):
                        other.figure.canvas.draw_idle()
        self.stale = True
        return left, right
    set_xlim = set_xlim3d

    def set_ylim3d(self, bottom=None, top=None, emit=True, auto=False, **kw):
        """
        Set 3D y limits.

        See :meth:`matplotlib.axes.Axes.set_ylim` for full documentation.

        """
        if 'ymin' in kw:
            bottom = kw.pop('ymin')
        if 'ymax' in kw:
            top = kw.pop('ymax')
        if kw:
            raise ValueError("unrecognized kwargs: %s" % list(kw))

        if top is None and cbook.iterable(bottom):
            bottom, top = bottom

        self._process_unit_info(ydata=(bottom, top))
        bottom = self._validate_converted_limits(bottom, self.convert_yunits)
        top = self._validate_converted_limits(top, self.convert_yunits)

        old_bottom, old_top = self.get_ylim()
        if bottom is None:
            bottom = old_bottom
        if top is None:
            top = old_top

        if top == bottom:
            warnings.warn(('Attempting to set identical bottom==top results\n'
                     'in singular transformations; automatically expanding.\n'
                     'bottom=%s, top=%s') % (bottom, top))
        bottom, top = mtransforms.nonsingular(bottom, top, increasing=False)
        bottom, top = self.yaxis.limit_range_for_scale(bottom, top)
        self.xy_viewLim.intervaly = (bottom, top)

        if auto is not None:
            self._autoscaleYon = bool(auto)

        if emit:
            self.callbacks.process('ylim_changed', self)
            # Call all of the other y-axes that are shared with this one
            for other in self._shared_y_axes.get_siblings(self):
                if other is not self:
                    other.set_ylim(self.xy_viewLim.intervaly,
                                            emit=False, auto=auto)
                    if (other.figure != self.figure and
                        other.figure.canvas is not None):
                        other.figure.canvas.draw_idle()
        self.stale = True
        return bottom, top
    set_ylim = set_ylim3d

    def set_zlim3d(self, bottom=None, top=None, emit=True, auto=False, **kw):
        """
        Set 3D z limits.

        See :meth:`matplotlib.axes.Axes.set_ylim` for full documentation

        """
        if 'zmin' in kw:
            bottom = kw.pop('zmin')
        if 'zmax' in kw:
            top = kw.pop('zmax')
        if kw:
            raise ValueError("unrecognized kwargs: %s" % list(kw))

        if top is None and cbook.iterable(bottom):
            bottom, top = bottom

        self._process_unit_info(zdata=(bottom, top))
        bottom = self._validate_converted_limits(bottom, self.convert_zunits)
        top = self._validate_converted_limits(top, self.convert_zunits)

        old_bottom, old_top = self.get_zlim()
        if bottom is None:
            bottom = old_bottom
        if top is None:
            top = old_top

        if top == bottom:
            warnings.warn(('Attempting to set identical bottom==top results\n'
                     'in singular transformations; automatically expanding.\n'
                     'bottom=%s, top=%s') % (bottom, top))
        bottom, top = mtransforms.nonsingular(bottom, top, increasing=False)
        bottom, top = self.zaxis.limit_range_for_scale(bottom, top)
        self.zz_viewLim.intervalx = (bottom, top)

        if auto is not None:
            self._autoscaleZon = bool(auto)

        if emit:
            self.callbacks.process('zlim_changed', self)
            # Call all of the other y-axes that are shared with this one
            for other in self._shared_z_axes.get_siblings(self):
                if other is not self:
                    other.set_zlim(self.zz_viewLim.intervalx,
                                            emit=False, auto=auto)
                    if (other.figure != self.figure and
                        other.figure.canvas is not None):
                        other.figure.canvas.draw_idle()
        self.stale = True
        return bottom, top
    set_zlim = set_zlim3d

    def get_xlim3d(self):
        return tuple(self.xy_viewLim.intervalx)
    get_xlim3d.__doc__ = maxes.Axes.get_xlim.__doc__
    get_xlim = get_xlim3d
    if get_xlim.__doc__ is not None:
        get_xlim.__doc__ += """
            .. versionchanged :: 1.1.0
                This function now correctly refers to the 3D x-limits
            """

    def get_ylim3d(self):
        return tuple(self.xy_viewLim.intervaly)
    get_ylim3d.__doc__ = maxes.Axes.get_ylim.__doc__
    get_ylim = get_ylim3d
    if get_ylim.__doc__ is not None:
        get_ylim.__doc__ += """
            .. versionchanged :: 1.1.0
                This function now correctly refers to the 3D y-limits.
            """

    def get_zlim3d(self):
        '''Get 3D z limits.'''
        return tuple(self.zz_viewLim.intervalx)
    get_zlim = get_zlim3d

    def get_zscale(self):
        """
        Return the zaxis scale string %s

        .. versionadded :: 1.1.0
            This function was added, but not tested. Please report any bugs.
        """ % (", ".join(mscale.get_scale_names()))
        return self.zaxis.get_scale()

    # We need to slightly redefine these to pass scalez=False
    # to their calls of autoscale_view.
    def set_xscale(self, value, **kwargs):
        self.xaxis._set_scale(value, **kwargs)
        self.autoscale_view(scaley=False, scalez=False)
        self._update_transScale()
    if maxes.Axes.set_xscale.__doc__ is not None:
        set_xscale.__doc__ = maxes.Axes.set_xscale.__doc__ + """

            .. versionadded :: 1.1.0
                This function was added, but not tested. Please report any bugs.
            """

    def set_yscale(self, value, **kwargs):
        self.yaxis._set_scale(value, **kwargs)
        self.autoscale_view(scalex=False, scalez=False)
        self._update_transScale()
        self.stale = True
    if maxes.Axes.set_yscale.__doc__ is not None:
        set_yscale.__doc__ = maxes.Axes.set_yscale.__doc__ + """

            .. versionadded :: 1.1.0
                This function was added, but not tested. Please report any bugs.
            """

    @docstring.dedent_interpd
    def set_zscale(self, value, **kwargs):
        """
        Set the scaling of the z-axis: %(scale)s

        ACCEPTS: [%(scale)s]

        Different kwargs are accepted, depending on the scale:
        %(scale_docs)s

        .. note ::
            Currently, Axes3D objects only supports linear scales.
            Other scales may or may not work, and support for these
            is improving with each release.

        .. versionadded :: 1.1.0
            This function was added, but not tested. Please report any bugs.
        """
        self.zaxis._set_scale(value, **kwargs)
        self.autoscale_view(scalex=False, scaley=False)
        self._update_transScale()
        self.stale = True

    def set_zticks(self, *args, **kwargs):
        """
        Set z-axis tick locations.
        See :meth:`matplotlib.axes.Axes.set_yticks` for more details.

        .. note::
            Minor ticks are not supported.

        .. versionadded:: 1.1.0
        """
        return self.zaxis.set_ticks(*args, **kwargs)

    def get_zticks(self, minor=False):
        """
        Return the z ticks as a list of locations
        See :meth:`matplotlib.axes.Axes.get_yticks` for more details.

        .. note::
            Minor ticks are not supported.

        .. versionadded:: 1.1.0
        """
        return self.zaxis.get_ticklocs(minor=minor)

    def get_zmajorticklabels(self):
        """
        Get the ztick labels as a list of Text instances

        .. versionadded :: 1.1.0
        """
        return cbook.silent_list('Text zticklabel',
                                 self.zaxis.get_majorticklabels())

    def get_zminorticklabels(self):
        """
        Get the ztick labels as a list of Text instances

        .. note::
            Minor ticks are not supported. This function was added
            only for completeness.

        .. versionadded :: 1.1.0
        """
        return cbook.silent_list('Text zticklabel',
                                 self.zaxis.get_minorticklabels())

    def set_zticklabels(self, *args, **kwargs):
        """
        Set z-axis tick labels.
        See :meth:`matplotlib.axes.Axes.set_yticklabels` for more details.

        .. note::
            Minor ticks are not supported by Axes3D objects.

        .. versionadded:: 1.1.0
        """
        return self.zaxis.set_ticklabels(*args, **kwargs)

    def get_zticklabels(self, minor=False):
        """
        Get ztick labels as a list of Text instances.
        See :meth:`matplotlib.axes.Axes.get_yticklabels` for more details.

        .. note::
            Minor ticks are not supported.

        .. versionadded:: 1.1.0
        """
        return cbook.silent_list('Text zticklabel',
                                 self.zaxis.get_ticklabels(minor=minor))

    def zaxis_date(self, tz=None):
        """
        Sets up z-axis ticks and labels that treat the z data as dates.

        *tz* is a timezone string or :class:`tzinfo` instance.
        Defaults to rc value.

        .. note::
            This function is merely provided for completeness.
            Axes3D objects do not officially support dates for ticks,
            and so this may or may not work as expected.

        .. versionadded :: 1.1.0
            This function was added, but not tested. Please report any bugs.
        """
        self.zaxis.axis_date(tz)

    def get_zticklines(self):
        """
        Get ztick lines as a list of Line2D instances.
        Note that this function is provided merely for completeness.
        These lines are re-calculated as the display changes.

        .. versionadded:: 1.1.0
        """
        return self.zaxis.get_ticklines()

    def clabel(self, *args, **kwargs):
        """
        This function is currently not implemented for 3D axes.
        Returns *None*.
        """
        return None

    def view_init(self, elev=None, azim=None):
        """
        Set the elevation and azimuth of the axes.

        This can be used to rotate the axes programmatically.

        'elev' stores the elevation angle in the z plane.
        'azim' stores the azimuth angle in the x,y plane.

        if elev or azim are None (default), then the initial value
        is used which was specified in the :class:`Axes3D` constructor.
        """

        self.dist = 10

        if elev is None:
            self.elev = self.initial_elev
        else:
            self.elev = elev

        if azim is None:
            self.azim = self.initial_azim
        else:
            self.azim = azim

    def set_proj_type(self, proj_type):
        """
        Set the projection type.

        Parameters
        ----------
        proj_type : str
            Type of projection, accepts 'persp' and 'ortho'.

        """
        if proj_type == 'persp':
            self._projection = proj3d.persp_transformation
        elif proj_type == 'ortho':
            self._projection = proj3d.ortho_transformation
        else:
            raise ValueError("unrecognized projection: %s" % proj_type)

    def get_proj(self):
        """
        Create the projection matrix from the current viewing position.

        elev stores the elevation angle in the z plane
        azim stores the azimuth angle in the x,y plane

        dist is the distance of the eye viewing point from the object
        point.

        """
        relev, razim = np.pi * self.elev/180, np.pi * self.azim/180

        xmin, xmax = self.get_xlim3d()
        ymin, ymax = self.get_ylim3d()
        zmin, zmax = self.get_zlim3d()

        # transform to uniform world coordinates 0-1.0,0-1.0,0-1.0
        worldM = proj3d.world_transformation(xmin, xmax,
                                             ymin, ymax,
                                             zmin, zmax)

        # look into the middle of the new coordinates
        R = np.array([0.5, 0.5, 0.5])

        xp = R[0] + np.cos(razim) * np.cos(relev) * self.dist
        yp = R[1] + np.sin(razim) * np.cos(relev) * self.dist
        zp = R[2] + np.sin(relev) * self.dist
        E = np.array((xp, yp, zp))

        self.eye = E
        self.vvec = R - E
        self.vvec = self.vvec / proj3d.mod(self.vvec)

        if abs(relev) > np.pi/2:
            # upside down
            V = np.array((0, 0, -1))
        else:
            V = np.array((0, 0, 1))
        zfront, zback = -self.dist, self.dist

        viewM = proj3d.view_transformation(E, R, V)
        projM = self._projection(zfront, zback)
        M0 = np.dot(viewM, worldM)
        M = np.dot(projM, M0)
        return M

    def mouse_init(self, rotate_btn=1, zoom_btn=3):
        """Initializes mouse button callbacks to enable 3D rotation of
        the axes.  Also optionally sets the mouse buttons for 3D rotation
        and zooming.

        ============  =======================================================
        Argument      Description
        ============  =======================================================
        *rotate_btn*  The integer or list of integers specifying which mouse
                      button or buttons to use for 3D rotation of the axes.
                      Default = 1.

        *zoom_btn*    The integer or list of integers specifying which mouse
                      button or buttons to use to zoom the 3D axes.
                      Default = 3.
        ============  =======================================================

        """
        self.button_pressed = None
        canv = self.figure.canvas
        if canv is not None:
            c1 = canv.mpl_connect('motion_notify_event', self._on_move)
            c2 = canv.mpl_connect('button_press_event', self._button_press)
            c3 = canv.mpl_connect('button_release_event', self._button_release)
            self._cids = [c1, c2, c3]
        else:
            warnings.warn(
                "Axes3D.figure.canvas is 'None', mouse rotation disabled.  "
                "Set canvas then call Axes3D.mouse_init().")

        # coerce scalars into array-like, then convert into
        # a regular list to avoid comparisons against None
        # which breaks in recent versions of numpy.
        self._rotate_btn = np.atleast_1d(rotate_btn).tolist()
        self._zoom_btn = np.atleast_1d(zoom_btn).tolist()

    def can_zoom(self):
        """
        Return *True* if this axes supports the zoom box button functionality.

        3D axes objects do not use the zoom box button.
        """
        return False

    def can_pan(self):
        """
        Return *True* if this axes supports the pan/zoom button functionality.

        3D axes objects do not use the pan/zoom button.
        """
        return False

    def cla(self):
        """
        Clear axes
        """
        # Disabling mouse interaction might have been needed a long
        # time ago, but I can't find a reason for it now - BVR (2012-03)
        #self.disable_mouse_rotation()
        super().cla()
        self.zaxis.cla()

        if self._sharez is not None:
            self.zaxis.major = self._sharez.zaxis.major
            self.zaxis.minor = self._sharez.zaxis.minor
            z0, z1 = self._sharez.get_zlim()
            self.set_zlim(z0, z1, emit=False, auto=None)
            self.zaxis._set_scale(self._sharez.zaxis.get_scale())
        else:
            self.zaxis._set_scale('linear')
            try:
                self.set_zlim(0, 1)
            except TypeError:
                pass

        self._autoscaleZon = True
        self._zmargin = 0

        self.grid(rcParams['axes3d.grid'])

    def disable_mouse_rotation(self):
        """Disable mouse button callbacks.
        """
        # Disconnect the various events we set.
        for cid in self._cids:
            self.figure.canvas.mpl_disconnect(cid)

        self._cids = []

    def _button_press(self, event):
        if event.inaxes == self:
            self.button_pressed = event.button
            self.sx, self.sy = event.xdata, event.ydata

    def _button_release(self, event):
        self.button_pressed = None

    def format_zdata(self, z):
        """
        Return *z* string formatted.  This function will use the
        :attr:`fmt_zdata` attribute if it is callable, else will fall
        back on the zaxis major formatter
        """
        try: return self.fmt_zdata(z)
        except (AttributeError, TypeError):
            func = self.zaxis.get_major_formatter().format_data_short
            val = func(z)
            return val

    def format_coord(self, xd, yd):
        """
        Given the 2D view coordinates attempt to guess a 3D coordinate.
        Looks for the nearest edge to the point and then assumes that
        the point is at the same z location as the nearest point on the edge.
        """

        if self.M is None:
            return ''

        if self.button_pressed in self._rotate_btn:
            return 'azimuth=%d deg, elevation=%d deg ' % (self.azim, self.elev)
            # ignore xd and yd and display angles instead

        # nearest edge
        p0, p1 = min(self.tunit_edges(),
                     key=lambda edge: proj3d.line2d_seg_dist(
                         edge[0], edge[1], (xd, yd)))

        # scale the z value to match
        x0, y0, z0 = p0
        x1, y1, z1 = p1
        d0 = np.hypot(x0-xd, y0-yd)
        d1 = np.hypot(x1-xd, y1-yd)
        dt = d0+d1
        z = d1/dt * z0 + d0/dt * z1

        x, y, z = proj3d.inv_transform(xd, yd, z, self.M)

        xs = self.format_xdata(x)
        ys = self.format_ydata(y)
        zs = self.format_zdata(z)
        return 'x=%s, y=%s, z=%s' % (xs, ys, zs)

    def _on_move(self, event):
        """Mouse moving

        button-1 rotates by default.  Can be set explicitly in mouse_init().
        button-3 zooms by default.  Can be set explicitly in mouse_init().
        """

        if not self.button_pressed:
            return

        if self.M is None:
            return

        x, y = event.xdata, event.ydata
        # In case the mouse is out of bounds.
        if x is None:
            return

        dx, dy = x - self.sx, y - self.sy
        w = self._pseudo_w
        h = self._pseudo_h
        self.sx, self.sy = x, y

        # Rotation
        if self.button_pressed in self._rotate_btn:
            # rotate viewing point
            # get the x and y pixel coords
            if dx == 0 and dy == 0:
                return
            self.elev = art3d.norm_angle(self.elev - (dy/h)*180)
            self.azim = art3d.norm_angle(self.azim - (dx/w)*180)
            self.get_proj()
            self.stale = True
            self.figure.canvas.draw_idle()

#        elif self.button_pressed == 2:
            # pan view
            # project xv,yv,zv -> xw,yw,zw
            # pan
#            pass

        # Zoom
        elif self.button_pressed in self._zoom_btn:
            # zoom view
            # hmmm..this needs some help from clipping....
            minx, maxx, miny, maxy, minz, maxz = self.get_w_lims()
            df = 1-((h - dy)/h)
            dx = (maxx-minx)*df
            dy = (maxy-miny)*df
            dz = (maxz-minz)*df
            self.set_xlim3d(minx - dx, maxx + dx)
            self.set_ylim3d(miny - dy, maxy + dy)
            self.set_zlim3d(minz - dz, maxz + dz)
            self.get_proj()
            self.figure.canvas.draw_idle()

    def set_zlabel(self, zlabel, fontdict=None, labelpad=None, **kwargs):
        '''
        Set zlabel.  See doc for :meth:`set_ylabel` for description.

        '''
        if labelpad is not None : self.zaxis.labelpad = labelpad
        return self.zaxis.set_label_text(zlabel, fontdict, **kwargs)

    def get_zlabel(self):
        """
        Get the z-label text string.

        .. versionadded :: 1.1.0
            This function was added, but not tested. Please report any bugs.
        """
        label = self.zaxis.get_label()
        return label.get_text()

    #### Axes rectangle characteristics

    def get_frame_on(self):
        """
        Get whether the 3D axes panels are drawn.

        .. versionadded :: 1.1.0
        """
        return self._frameon

    def set_frame_on(self, b):
        """
        Set whether the 3D axes panels are drawn.

        .. versionadded :: 1.1.0

        Parameters
        ----------
        b : bool
            .. ACCEPTS: bool
        """
        self._frameon = bool(b)
        self.stale = True

    def get_axisbelow(self):
        """
        Get whether axis below is true or not.

        For axes3d objects, this will always be *True*

        .. versionadded :: 1.1.0
            This function was added for completeness.
        """
        return True

    def set_axisbelow(self, b):
        """
        Set whether axis ticks and gridlines are above or below most artists.

        For axes3d objects, this will ignore any settings and just use *True*

        .. versionadded :: 1.1.0
            This function was added for completeness.

        Parameters
        ----------
        b : bool
            .. ACCEPTS: bool
        """
        self._axisbelow = True
        self.stale = True

    def grid(self, b=True, **kwargs):
        '''
        Set / unset 3D grid.

        .. note::

            Currently, this function does not behave the same as
            :meth:`matplotlib.axes.Axes.grid`, but it is intended to
            eventually support that behavior.

        .. versionchanged :: 1.1.0
            This function was changed, but not tested. Please report any bugs.
        '''
        # TODO: Operate on each axes separately
        if len(kwargs):
            b = True
        self._draw_grid = cbook._string_to_bool(b)
        self.stale = True

    def ticklabel_format(self, **kwargs):
        """
        Convenience method for manipulating the ScalarFormatter
        used by default for linear axes in Axed3D objects.

        See :meth:`matplotlib.axes.Axes.ticklabel_format` for full
        documentation.  Note that this version applies to all three
        axes of the Axes3D object.  Therefore, the *axis* argument
        will also accept a value of 'z' and the value of 'both' will
        apply to all three axes.

        .. versionadded :: 1.1.0
            This function was added, but not tested. Please report any bugs.
        """
        style = kwargs.pop('style', '').lower()
        scilimits = kwargs.pop('scilimits', None)
        useOffset = kwargs.pop('useOffset', None)
        axis = kwargs.pop('axis', 'both').lower()
        if scilimits is not None:
            try:
                m, n = scilimits
                m+n+1  # check that both are numbers
            except (ValueError, TypeError):
                raise ValueError("scilimits must be a sequence of 2 integers")
        if style[:3] == 'sci':
            sb = True
        elif style in ['plain', 'comma']:
            sb = False
            if style == 'plain':
                cb = False
            else:
                cb = True
                raise NotImplementedError("comma style remains to be added")
        elif style == '':
            sb = None
        else:
            raise ValueError("%s is not a valid style value")
        try:
            if sb is not None:
                if axis in ['both', 'z']:
                    self.xaxis.major.formatter.set_scientific(sb)
                if axis in ['both', 'y']:
                    self.yaxis.major.formatter.set_scientific(sb)
                if axis in ['both', 'z'] :
                    self.zaxis.major.formatter.set_scientific(sb)
            if scilimits is not None:
                if axis in ['both', 'x']:
                    self.xaxis.major.formatter.set_powerlimits(scilimits)
                if axis in ['both', 'y']:
                    self.yaxis.major.formatter.set_powerlimits(scilimits)
                if axis in ['both', 'z']:
                    self.zaxis.major.formatter.set_powerlimits(scilimits)
            if useOffset is not None:
                if axis in ['both', 'x']:
                    self.xaxis.major.formatter.set_useOffset(useOffset)
                if axis in ['both', 'y']:
                    self.yaxis.major.formatter.set_useOffset(useOffset)
                if axis in ['both', 'z']:
                    self.zaxis.major.formatter.set_useOffset(useOffset)
        except AttributeError:
            raise AttributeError(
                "This method only works with the ScalarFormatter.")

    def locator_params(self, axis='both', tight=None, **kwargs):
        """
        Convenience method for controlling tick locators.

        See :meth:`matplotlib.axes.Axes.locator_params` for full
        documentation  Note that this is for Axes3D objects,
        therefore, setting *axis* to 'both' will result in the
        parameters being set for all three axes.  Also, *axis*
        can also take a value of 'z' to apply parameters to the
        z axis.

        .. versionadded :: 1.1.0
            This function was added, but not tested. Please report any bugs.
        """
        _x = axis in ['x', 'both']
        _y = axis in ['y', 'both']
        _z = axis in ['z', 'both']
        if _x:
            self.xaxis.get_major_locator().set_params(**kwargs)
        if _y:
            self.yaxis.get_major_locator().set_params(**kwargs)
        if _z:
            self.zaxis.get_major_locator().set_params(**kwargs)
        self.autoscale_view(tight=tight, scalex=_x, scaley=_y, scalez=_z)

    def tick_params(self, axis='both', **kwargs):
        """
        Convenience method for changing the appearance of ticks and
        tick labels.

        See :meth:`matplotlib.axes.Axes.tick_params` for more complete
        documentation.

        The only difference is that setting *axis* to 'both' will
        mean that the settings are applied to all three axes. Also,
        the *axis* parameter also accepts a value of 'z', which
        would mean to apply to only the z-axis.

        Also, because of how Axes3D objects are drawn very differently
        from regular 2D axes, some of these settings may have
        ambiguous meaning.  For simplicity, the 'z' axis will
        accept settings as if it was like the 'y' axis.

        .. note::
            While this function is currently implemented, the core part
            of the Axes3D object may ignore some of these settings.
            Future releases will fix this. Priority will be given to
            those who file bugs.

        .. versionadded :: 1.1.0
            This function was added, but not tested. Please report any bugs.
        """
        super().tick_params(axis, **kwargs)
        if axis in ['z', 'both'] :
            zkw = dict(kwargs)
            zkw.pop('top', None)
            zkw.pop('bottom', None)
            zkw.pop('labeltop', None)
            zkw.pop('labelbottom', None)
            self.zaxis.set_tick_params(**zkw)

    ### data limits, ticks, tick labels, and formatting

    def invert_zaxis(self):
        """
        Invert the z-axis.

        .. versionadded :: 1.1.0
            This function was added, but not tested. Please report any bugs.
        """
        bottom, top = self.get_zlim()
        self.set_zlim(top, bottom, auto=None)

    def zaxis_inverted(self):
        '''
        Returns True if the z-axis is inverted.

        .. versionadded :: 1.1.0
            This function was added, but not tested. Please report any bugs.
        '''
        bottom, top = self.get_zlim()
        return top < bottom

    def get_zbound(self):
        """
        Returns the z-axis numerical bounds where::

          lowerBound < upperBound

        .. versionadded :: 1.1.0
            This function was added, but not tested. Please report any bugs.
        """
        bottom, top = self.get_zlim()
        if bottom < top:
            return bottom, top
        else:
            return top, bottom

    def set_zbound(self, lower=None, upper=None):
        """
        Set the lower and upper numerical bounds of the z-axis.
        This method will honor axes inversion regardless of parameter order.
        It will not change the :attr:`_autoscaleZon` attribute.

        .. versionadded :: 1.1.0
            This function was added, but not tested. Please report any bugs.
        """
        if upper is None and cbook.iterable(lower):
            lower,upper = lower

        old_lower,old_upper = self.get_zbound()

        if lower is None: lower = old_lower
        if upper is None: upper = old_upper

        if self.zaxis_inverted():
            if lower < upper:
                self.set_zlim(upper, lower, auto=None)
            else:
                self.set_zlim(lower, upper, auto=None)
        else :
            if lower < upper:
                self.set_zlim(lower, upper, auto=None)
            else :
                self.set_zlim(upper, lower, auto=None)

    def text(self, x, y, z, s, zdir=None, **kwargs):
        '''
        Add text to the plot. kwargs will be passed on to Axes.text,
        except for the `zdir` keyword, which sets the direction to be
        used as the z direction.
        '''
        text = super().text(x, y, s, **kwargs)
        art3d.text_2d_to_3d(text, z, zdir)
        return text

    text3D = text
    text2D = Axes.text

    def plot(self, xs, ys, *args, **kwargs):
        '''
        Plot 2D or 3D data.

        ==========  ================================================
        Argument    Description
        ==========  ================================================
        *xs*, *ys*  x, y coordinates of vertices

        *zs*        z value(s), either one for all points or one for
                    each point.
        *zdir*      Which direction to use as z ('x', 'y' or 'z')
                    when plotting a 2D set.
        ==========  ================================================

        Other arguments are passed on to
        :func:`~matplotlib.axes.Axes.plot`
        '''
        had_data = self.has_data()

        # `zs` can be passed positionally or as keyword; checking whether
        # args[0] is a string matches the behavior of 2D `plot` (via
        # `_process_plot_var_args`).
        if args and not isinstance(args[0], six.string_types):
            zs = args[0]
            args = args[1:]
            if 'zs' in kwargs:
                raise TypeError("plot() for multiple values for argument 'z'")
        else:
            zs = kwargs.pop('zs', 0)
        zdir = kwargs.pop('zdir', 'z')

        # Match length
        zs = _backports.broadcast_to(zs, len(xs))

        lines = super().plot(xs, ys, *args, **kwargs)
        for line in lines:
            art3d.line_2d_to_3d(line, zs=zs, zdir=zdir)

        self.auto_scale_xyz(xs, ys, zs, had_data)
        return lines

    plot3D = plot

    def plot_surface(self, X, Y, Z, *args, **kwargs):
        """
        Create a surface plot.

        By default it will be colored in shades of a solid color, but it also
        supports color mapping by supplying the *cmap* argument.

        .. note::

           The *rcount* and *ccount* kwargs, which both default to 50,
           determine the maximum number of samples used in each direction.  If
           the input data is larger, it will be downsampled (by slicing) to
           these numbers of points.

        Parameters
        ----------
        X, Y, Z : 2d arrays
            Data values.

        rcount, ccount : int
            Maximum number of samples used in each direction.  If the input
            data is larger, it will be downsampled (by slicing) to these
            numbers of points.  Defaults to 50.

            .. versionadded:: 2.0

        rstride, cstride : int
            Downsampling stride in each direction.  These arguments are
            mutually exclusive with *rcount* and *ccount*.  If only one of
            *rstride* or *cstride* is set, the other defaults to 10.

            'classic' mode uses a default of ``rstride = cstride = 10`` instead
            of the new default of ``rcount = ccount = 50``.

        color : color-like
            Color of the surface patches.

        cmap : Colormap
            Colormap of the surface patches.

        facecolors : array-like of colors.
            Colors of each individual patch.

        norm : Normalize
            Normalization for the colormap.

        vmin, vmax : float
            Bounds for the normalization.

        shade : bool
            Whether to shade the face colors.

        **kwargs :
            Other arguments are forwarded to `.Poly3DCollection`.
        """

        had_data = self.has_data()

        if Z.ndim != 2:
            raise ValueError("Argument Z must be 2-dimensional.")
        # TODO: Support masked arrays
        X, Y, Z = np.broadcast_arrays(X, Y, Z)
        rows, cols = Z.shape

        has_stride = 'rstride' in kwargs or 'cstride' in kwargs
        has_count = 'rcount' in kwargs or 'ccount' in kwargs

        if has_stride and has_count:
            raise ValueError("Cannot specify both stride and count arguments")

        rstride = kwargs.pop('rstride', 10)
        cstride = kwargs.pop('cstride', 10)
        rcount = kwargs.pop('rcount', 50)
        ccount = kwargs.pop('ccount', 50)

        if rcParams['_internal.classic_mode']:
            # Strides have priority over counts in classic mode.
            # So, only compute strides from counts
            # if counts were explicitly given
            if has_count:
                rstride = int(max(np.ceil(rows / rcount), 1))
                cstride = int(max(np.ceil(cols / ccount), 1))
        else:
            # If the strides are provided then it has priority.
            # Otherwise, compute the strides from the counts.
            if not has_stride:
                rstride = int(max(np.ceil(rows / rcount), 1))
                cstride = int(max(np.ceil(cols / ccount), 1))

        if 'facecolors' in kwargs:
            fcolors = kwargs.pop('facecolors')
        else:
            color = kwargs.pop('color', None)
            if color is None:
                color = self._get_lines.get_next_color()
            color = np.array(mcolors.to_rgba(color))
            fcolors = None

        cmap = kwargs.get('cmap', None)
        norm = kwargs.pop('norm', None)
        vmin = kwargs.pop('vmin', None)
        vmax = kwargs.pop('vmax', None)
        linewidth = kwargs.get('linewidth', None)
        shade = kwargs.pop('shade', cmap is None)
        lightsource = kwargs.pop('lightsource', None)

        # Shade the data
        if shade and cmap is not None and fcolors is not None:
            fcolors = self._shade_colors_lightsource(Z, cmap, lightsource)

        polys = []
        # Only need these vectors to shade if there is no cmap
        if cmap is None and shade :
            totpts = int(np.ceil((rows - 1) / rstride) *
                         np.ceil((cols - 1) / cstride))
            v1 = np.empty((totpts, 3))
            v2 = np.empty((totpts, 3))
            # This indexes the vertex points
            which_pt = 0


        #colset contains the data for coloring: either average z or the facecolor
        colset = []
        for rs in range(0, rows-1, rstride):
            for cs in range(0, cols-1, cstride):
                ps = []
                for a in (X, Y, Z):
                    ztop = a[rs,cs:min(cols, cs+cstride+1)]
                    zleft = a[rs+1:min(rows, rs+rstride+1),
                              min(cols-1, cs+cstride)]
                    zbase = a[min(rows-1, rs+rstride), cs:min(cols, cs+cstride+1):][::-1]
                    zright = a[rs:min(rows-1, rs+rstride):, cs][::-1]
                    z = np.concatenate((ztop, zleft, zbase, zright))
                    ps.append(z)

                # The construction leaves the array with duplicate points, which
                # are removed here.
                ps = list(zip(*ps))
                lastp = np.array([])
                ps2 = [ps[0]] + [ps[i] for i in range(1, len(ps)) if ps[i] != ps[i-1]]
                avgzsum = sum(p[2] for p in ps2)
                polys.append(ps2)

                if fcolors is not None:
                    colset.append(fcolors[rs][cs])
                else:
                    colset.append(avgzsum / len(ps2))

                # Only need vectors to shade if no cmap
                if cmap is None and shade:
                    i1, i2, i3 = 0, int(len(ps2)/3), int(2*len(ps2)/3)
                    v1[which_pt] = np.array(ps2[i1]) - np.array(ps2[i2])
                    v2[which_pt] = np.array(ps2[i2]) - np.array(ps2[i3])
                    which_pt += 1
        if cmap is None and shade:
            normals = np.cross(v1, v2)
        else :
            normals = []

        polyc = art3d.Poly3DCollection(polys, *args, **kwargs)

        if fcolors is not None:
            if shade:
                colset = self._shade_colors(colset, normals)
            polyc.set_facecolors(colset)
            polyc.set_edgecolors(colset)
        elif cmap:
            colset = np.array(colset)
            polyc.set_array(colset)
            if vmin is not None or vmax is not None:
                polyc.set_clim(vmin, vmax)
            if norm is not None:
                polyc.set_norm(norm)
        else:
            if shade:
                colset = self._shade_colors(color, normals)
            else:
                colset = color
            polyc.set_facecolors(colset)

        self.add_collection(polyc)
        self.auto_scale_xyz(X, Y, Z, had_data)

        return polyc

    def _generate_normals(self, polygons):
        '''
        Generate normals for polygons by using the first three points.
        This normal of course might not make sense for polygons with
        more than three points not lying in a plane.
        '''

        normals = []
        for verts in polygons:
            v1 = np.array(verts[0]) - np.array(verts[1])
            v2 = np.array(verts[2]) - np.array(verts[0])
            normals.append(np.cross(v1, v2))
        return normals

    def _shade_colors(self, color, normals):
        '''
        Shade *color* using normal vectors given by *normals*.
        *color* can also be an array of the same length as *normals*.
        '''

        shade = np.array([np.dot(n / proj3d.mod(n), [-1, -1, 0.5])
                          if proj3d.mod(n) else np.nan
                          for n in normals])
        mask = ~np.isnan(shade)

        if len(shade[mask]) > 0:
            norm = Normalize(min(shade[mask]), max(shade[mask]))
            shade[~mask] = min(shade[mask])
            color = mcolors.to_rgba_array(color)
            # shape of color should be (M, 4) (where M is number of faces)
            # shape of shade should be (M,)
            # colors should have final shape of (M, 4)
            alpha = color[:, 3]
            colors = (0.5 + norm(shade)[:, np.newaxis] * 0.5) * color
            colors[:, 3] = alpha
        else:
            colors = np.asanyarray(color).copy()

        return colors

    def _shade_colors_lightsource(self, data, cmap, lightsource):
        if lightsource is None:
            lightsource = LightSource(azdeg=135, altdeg=55)
        return lightsource.shade(data, cmap)

    def plot_wireframe(self, X, Y, Z, *args, **kwargs):
        """
        Plot a 3D wireframe.

        .. note::

           The *rcount* and *ccount* kwargs, which both default to 50,
           determine the maximum number of samples used in each direction.  If
           the input data is larger, it will be downsampled (by slicing) to
           these numbers of points.

        Parameters
        ----------
        X, Y, Z : 2d arrays
            Data values.

        rcount, ccount : int
            Maximum number of samples used in each direction.  If the input
            data is larger, it will be downsampled (by slicing) to these
            numbers of points.  Setting a count to zero causes the data to be
            not sampled in the corresponding direction, producing a 3D line
            plot rather than a wireframe plot.  Defaults to 50.

            .. versionadded:: 2.0

        rstride, cstride : int
            Downsampling stride in each direction.  These arguments are
            mutually exclusive with *rcount* and *ccount*.  If only one of
            *rstride* or *cstride* is set, the other defaults to 1.  Setting a
            stride to zero causes the data to be not sampled in the
            corresponding direction, producing a 3D line plot rather than a
            wireframe plot.

            'classic' mode uses a default of ``rstride = cstride = 1`` instead
            of the new default of ``rcount = ccount = 50``.

        **kwargs :
            Other arguments are forwarded to `.Line3DCollection`.
        """

        had_data = self.has_data()
        if Z.ndim != 2:
            raise ValueError("Argument Z must be 2-dimensional.")
        # FIXME: Support masked arrays
        X, Y, Z = np.broadcast_arrays(X, Y, Z)
        rows, cols = Z.shape

        has_stride = 'rstride' in kwargs or 'cstride' in kwargs
        has_count = 'rcount' in kwargs or 'ccount' in kwargs

        if has_stride and has_count:
            raise ValueError("Cannot specify both stride and count arguments")

        rstride = kwargs.pop('rstride', 1)
        cstride = kwargs.pop('cstride', 1)
        rcount = kwargs.pop('rcount', 50)
        ccount = kwargs.pop('ccount', 50)

        if rcParams['_internal.classic_mode']:
            # Strides have priority over counts in classic mode.
            # So, only compute strides from counts
            # if counts were explicitly given
            if has_count:
                rstride = int(max(np.ceil(rows / rcount), 1)) if rcount else 0
                cstride = int(max(np.ceil(cols / ccount), 1)) if ccount else 0
        else:
            # If the strides are provided then it has priority.
            # Otherwise, compute the strides from the counts.
            if not has_stride:
                rstride = int(max(np.ceil(rows / rcount), 1)) if rcount else 0
                cstride = int(max(np.ceil(cols / ccount), 1)) if ccount else 0

        # We want two sets of lines, one running along the "rows" of
        # Z and another set of lines running along the "columns" of Z.
        # This transpose will make it easy to obtain the columns.
        tX, tY, tZ = np.transpose(X), np.transpose(Y), np.transpose(Z)

        if rstride:
            rii = list(range(0, rows, rstride))
            # Add the last index only if needed
            if rows > 0 and rii[-1] != (rows - 1):
                rii += [rows-1]
        else:
            rii = []
        if cstride:
            cii = list(range(0, cols, cstride))
            # Add the last index only if needed
            if cols > 0 and cii[-1] != (cols - 1):
                cii += [cols-1]
        else:
            cii = []

        if rstride == 0 and cstride == 0:
            raise ValueError("Either rstride or cstride must be non zero")

        # If the inputs were empty, then just
        # reset everything.
        if Z.size == 0:
            rii = []
            cii = []

        xlines = [X[i] for i in rii]
        ylines = [Y[i] for i in rii]
        zlines = [Z[i] for i in rii]

        txlines = [tX[i] for i in cii]
        tylines = [tY[i] for i in cii]
        tzlines = [tZ[i] for i in cii]

        lines = ([list(zip(xl, yl, zl))
                  for xl, yl, zl in zip(xlines, ylines, zlines)]
                + [list(zip(xl, yl, zl))
                   for xl, yl, zl in zip(txlines, tylines, tzlines)])

        linec = art3d.Line3DCollection(lines, *args, **kwargs)
        self.add_collection(linec)
        self.auto_scale_xyz(X, Y, Z, had_data)

        return linec

    def plot_trisurf(self, *args, **kwargs):
        """
        ============= ================================================
        Argument      Description
        ============= ================================================
        *X*, *Y*, *Z* Data values as 1D arrays
        *color*       Color of the surface patches
        *cmap*        A colormap for the surface patches.
        *norm*        An instance of Normalize to map values to colors
        *vmin*        Minimum value to map
        *vmax*        Maximum value to map
        *shade*       Whether to shade the facecolors
        ============= ================================================

        The (optional) triangulation can be specified in one of two ways;
        either::

          plot_trisurf(triangulation, ...)

        where triangulation is a :class:`~matplotlib.tri.Triangulation`
        object, or::

          plot_trisurf(X, Y, ...)
          plot_trisurf(X, Y, triangles, ...)
          plot_trisurf(X, Y, triangles=triangles, ...)

        in which case a Triangulation object will be created.  See
        :class:`~matplotlib.tri.Triangulation` for a explanation of
        these possibilities.

        The remaining arguments are::

          plot_trisurf(..., Z)

        where *Z* is the array of values to contour, one per point
        in the triangulation.

        Other arguments are passed on to
        :class:`~mpl_toolkits.mplot3d.art3d.Poly3DCollection`

        **Examples:**

        .. plot:: gallery/mplot3d/trisurf3d.py
        .. plot:: gallery/mplot3d/trisurf3d_2.py

        .. versionadded:: 1.2.0
            This plotting function was added for the v1.2.0 release.
        """

        had_data = self.has_data()

        # TODO: Support custom face colours
        color = kwargs.pop('color', None)
        if color is None:
            color = self._get_lines.get_next_color()
        color = np.array(mcolors.to_rgba(color))

        cmap = kwargs.get('cmap', None)
        norm = kwargs.pop('norm', None)
        vmin = kwargs.pop('vmin', None)
        vmax = kwargs.pop('vmax', None)
        linewidth = kwargs.get('linewidth', None)
        shade = kwargs.pop('shade', cmap is None)
        lightsource = kwargs.pop('lightsource', None)

        tri, args, kwargs = Triangulation.get_from_args_and_kwargs(*args, **kwargs)
        if 'Z' in kwargs:
            z = np.asarray(kwargs.pop('Z'))
        else:
            z = np.asarray(args[0])
            # We do this so Z doesn't get passed as an arg to PolyCollection
            args = args[1:]

        triangles = tri.get_masked_triangles()
        xt = tri.x[triangles]
        yt = tri.y[triangles]
        zt = z[triangles]

        # verts = np.stack((xt, yt, zt), axis=-1)
        verts = np.concatenate((
            xt[..., np.newaxis], yt[..., np.newaxis], zt[..., np.newaxis]
        ), axis=-1)

        polyc = art3d.Poly3DCollection(verts, *args, **kwargs)

        if cmap:
            # average over the three points of each triangle
            avg_z = verts[:, :, 2].mean(axis=1)
            polyc.set_array(avg_z)
            if vmin is not None or vmax is not None:
                polyc.set_clim(vmin, vmax)
            if norm is not None:
                polyc.set_norm(norm)
        else:
            if shade:
                v1 = verts[:, 0, :] - verts[:, 1, :]
                v2 = verts[:, 1, :] - verts[:, 2, :]
                normals = np.cross(v1, v2)
                colset = self._shade_colors(color, normals)
            else:
                colset = color
            polyc.set_facecolors(colset)

        self.add_collection(polyc)
        self.auto_scale_xyz(tri.x, tri.y, z, had_data)

        return polyc

    def _3d_extend_contour(self, cset, stride=5):
        '''
        Extend a contour in 3D by creating
        '''

        levels = cset.levels
        colls = cset.collections
        dz = (levels[1] - levels[0]) / 2

        for z, linec in zip(levels, colls):
            topverts = art3d.paths_to_3d_segments(linec.get_paths(), z - dz)
            botverts = art3d.paths_to_3d_segments(linec.get_paths(), z + dz)

            color = linec.get_color()[0]

            polyverts = []
            normals = []
            nsteps = np.round(len(topverts[0]) / stride)
            if nsteps <= 1:
                if len(topverts[0]) > 1:
                    nsteps = 2
                else:
                    continue

            stepsize = (len(topverts[0]) - 1) / (nsteps - 1)
            for i in range(int(np.round(nsteps)) - 1):
                i1 = int(np.round(i * stepsize))
                i2 = int(np.round((i + 1) * stepsize))
                polyverts.append([topverts[0][i1],
                    topverts[0][i2],
                    botverts[0][i2],
                    botverts[0][i1]])

                v1 = np.array(topverts[0][i1]) - np.array(topverts[0][i2])
                v2 = np.array(topverts[0][i1]) - np.array(botverts[0][i1])
                normals.append(np.cross(v1, v2))

            colors = self._shade_colors(color, normals)
            colors2 = self._shade_colors(color, normals)
            polycol = art3d.Poly3DCollection(polyverts,
                                             facecolors=colors,
                                             edgecolors=colors2)
            polycol.set_sort_zpos(z)
            self.add_collection3d(polycol)

        for col in colls:
            self.collections.remove(col)

    def add_contour_set(self, cset, extend3d=False, stride=5, zdir='z', offset=None):
        zdir = '-' + zdir
        if extend3d:
            self._3d_extend_contour(cset, stride)
        else:
            for z, linec in zip(cset.levels, cset.collections):
                if offset is not None:
                    z = offset
                art3d.line_collection_2d_to_3d(linec, z, zdir=zdir)

    def add_contourf_set(self, cset, zdir='z', offset=None):
        zdir = '-' + zdir
        for z, linec in zip(cset.levels, cset.collections):
            if offset is not None :
                z = offset
            art3d.poly_collection_2d_to_3d(linec, z, zdir=zdir)
            linec.set_sort_zpos(z)

    def contour(self, X, Y, Z, *args, **kwargs):
        '''
        Create a 3D contour plot.

        ==========  ================================================
        Argument    Description
        ==========  ================================================
        *X*, *Y*,   Data values as numpy.arrays
        *Z*
        *extend3d*  Whether to extend contour in 3D (default: False)
        *stride*    Stride (step size) for extending contour
        *zdir*      The direction to use: x, y or z (default)
        *offset*    If specified plot a projection of the contour
                    lines on this position in plane normal to zdir
        ==========  ================================================

        The positional and other keyword arguments are passed on to
        :func:`~matplotlib.axes.Axes.contour`

        Returns a :class:`~matplotlib.axes.Axes.contour`
        '''

        extend3d = kwargs.pop('extend3d', False)
        stride = kwargs.pop('stride', 5)
        zdir = kwargs.pop('zdir', 'z')
        offset = kwargs.pop('offset', None)

        had_data = self.has_data()

        jX, jY, jZ = art3d.rotate_axes(X, Y, Z, zdir)
        cset = super().contour(jX, jY, jZ, *args, **kwargs)
        self.add_contour_set(cset, extend3d, stride, zdir, offset)

        self.auto_scale_xyz(X, Y, Z, had_data)
        return cset

    contour3D = contour

    def tricontour(self, *args, **kwargs):
        """
        Create a 3D contour plot.

        ==========  ================================================
        Argument    Description
        ==========  ================================================
        *X*, *Y*,   Data values as numpy.arrays
        *Z*
        *extend3d*  Whether to extend contour in 3D (default: False)
        *stride*    Stride (step size) for extending contour
        *zdir*      The direction to use: x, y or z (default)
        *offset*    If specified plot a projection of the contour
                    lines on this position in plane normal to zdir
        ==========  ================================================

        Other keyword arguments are passed on to
        :func:`~matplotlib.axes.Axes.tricontour`

        Returns a :class:`~matplotlib.axes.Axes.contour`

        .. versionchanged:: 1.3.0
            Added support for custom triangulations

        EXPERIMENTAL:  This method currently produces incorrect output due to a
        longstanding bug in 3D PolyCollection rendering.
        """

        extend3d = kwargs.pop('extend3d', False)
        stride = kwargs.pop('stride', 5)
        zdir = kwargs.pop('zdir', 'z')
        offset = kwargs.pop('offset', None)

        had_data = self.has_data()

        tri, args, kwargs = Triangulation.get_from_args_and_kwargs(
                *args, **kwargs)
        X = tri.x
        Y = tri.y
        if 'Z' in kwargs:
            Z = kwargs.pop('Z')
        else:
            Z = args[0]
            # We do this so Z doesn't get passed as an arg to Axes.tricontour
            args = args[1:]

        jX, jY, jZ = art3d.rotate_axes(X, Y, Z, zdir)
        tri = Triangulation(jX, jY, tri.triangles, tri.mask)

        cset = super().tricontour(tri, jZ, *args, **kwargs)
        self.add_contour_set(cset, extend3d, stride, zdir, offset)

        self.auto_scale_xyz(X, Y, Z, had_data)
        return cset

    def contourf(self, X, Y, Z, *args, **kwargs):
        '''
        Create a 3D contourf plot.

        ==========  ================================================
        Argument    Description
        ==========  ================================================
        *X*, *Y*,   Data values as numpy.arrays
        *Z*
        *zdir*      The direction to use: x, y or z (default)
        *offset*    If specified plot a projection of the filled contour
                    on this position in plane normal to zdir
        ==========  ================================================

        The positional and keyword arguments are passed on to
        :func:`~matplotlib.axes.Axes.contourf`

        Returns a :class:`~matplotlib.axes.Axes.contourf`

        .. versionchanged :: 1.1.0
            The *zdir* and *offset* kwargs were added.
        '''

        zdir = kwargs.pop('zdir', 'z')
        offset = kwargs.pop('offset', None)

        had_data = self.has_data()

        jX, jY, jZ = art3d.rotate_axes(X, Y, Z, zdir)
        cset = super().contourf(jX, jY, jZ, *args, **kwargs)
        self.add_contourf_set(cset, zdir, offset)

        self.auto_scale_xyz(X, Y, Z, had_data)
        return cset

    contourf3D = contourf

    def tricontourf(self, *args, **kwargs):
        """
        Create a 3D contourf plot.

        ==========  ================================================
        Argument    Description
        ==========  ================================================
        *X*, *Y*,   Data values as numpy.arrays
        *Z*
        *zdir*      The direction to use: x, y or z (default)
        *offset*    If specified plot a projection of the contour
                    lines on this position in plane normal to zdir
        ==========  ================================================

        Other keyword arguments are passed on to
        :func:`~matplotlib.axes.Axes.tricontour`

        Returns a :class:`~matplotlib.axes.Axes.contour`

        .. versionchanged :: 1.3.0
            Added support for custom triangulations

        EXPERIMENTAL:  This method currently produces incorrect output due to a
        longstanding bug in 3D PolyCollection rendering.
        """
        zdir = kwargs.pop('zdir', 'z')
        offset = kwargs.pop('offset', None)

        had_data = self.has_data()

        tri, args, kwargs = Triangulation.get_from_args_and_kwargs(
                *args, **kwargs)
        X = tri.x
        Y = tri.y
        if 'Z' in kwargs:
            Z = kwargs.pop('Z')
        else:
            Z = args[0]
            # We do this so Z doesn't get passed as an arg to Axes.tricontourf
            args = args[1:]

        jX, jY, jZ = art3d.rotate_axes(X, Y, Z, zdir)
        tri = Triangulation(jX, jY, tri.triangles, tri.mask)

        cset = super().tricontourf(tri, jZ, *args, **kwargs)
        self.add_contourf_set(cset, zdir, offset)

        self.auto_scale_xyz(X, Y, Z, had_data)
        return cset

    def add_collection3d(self, col, zs=0, zdir='z'):
        '''
        Add a 3D collection object to the plot.

        2D collection types are converted to a 3D version by
        modifying the object and adding z coordinate information.

        Supported are:
            - PolyCollection
            - LineCollection
            - PatchCollection
        '''
        zvals = np.atleast_1d(zs)
        if len(zvals) > 0 :
            zsortval = min(zvals)
        else :
            zsortval = 0   # FIXME: Fairly arbitrary. Is there a better value?

        # FIXME: use issubclass() (although, then a 3D collection
        #       object would also pass.)  Maybe have a collection3d
        #       abstract class to test for and exclude?
        if type(col) is mcoll.PolyCollection:
            art3d.poly_collection_2d_to_3d(col, zs=zs, zdir=zdir)
            col.set_sort_zpos(zsortval)
        elif type(col) is mcoll.LineCollection:
            art3d.line_collection_2d_to_3d(col, zs=zs, zdir=zdir)
            col.set_sort_zpos(zsortval)
        elif type(col) is mcoll.PatchCollection:
            art3d.patch_collection_2d_to_3d(col, zs=zs, zdir=zdir)
            col.set_sort_zpos(zsortval)

        super().add_collection(col)

    def scatter(self, xs, ys, zs=0, zdir='z', s=20, c=None, depthshade=True,
                *args, **kwargs):
        '''
        Create a scatter plot.

        ============  ========================================================
        Argument      Description
        ============  ========================================================
        *xs*, *ys*    Positions of data points.
        *zs*          Either an array of the same length as *xs* and
                      *ys* or a single value to place all points in
                      the same plane. Default is 0.
        *zdir*        Which direction to use as z ('x', 'y' or 'z')
                      when plotting a 2D set.
        *s*           Size in points^2.  It is a scalar or an array of the
                      same length as *x* and *y*.

        *c*           A color. *c* can be a single color format string, or a
                      sequence of color specifications of length *N*, or a
                      sequence of *N* numbers to be mapped to colors using the
                      *cmap* and *norm* specified via kwargs (see below). Note
                      that *c* should not be a single numeric RGB or RGBA
                      sequence because that is indistinguishable from an array
                      of values to be colormapped.  *c* can be a 2-D array in
                      which the rows are RGB or RGBA, however, including the
                      case of a single row to specify the same color for
                      all points.

        *depthshade*
                      Whether or not to shade the scatter markers to give
                      the appearance of depth. Default is *True*.
        ============  ========================================================

        Keyword arguments are passed on to
        :func:`~matplotlib.axes.Axes.scatter`.

        Returns a :class:`~mpl_toolkits.mplot3d.art3d.Patch3DCollection`
        '''

        had_data = self.has_data()

        xs, ys, zs = np.broadcast_arrays(
            *[np.ravel(np.ma.filled(t, np.nan)) for t in [xs, ys, zs]])
        s = np.ma.ravel(s)  # This doesn't have to match x, y in size.

        xs, ys, zs, s, c = cbook.delete_masked_points(xs, ys, zs, s, c)

        patches = super().scatter(xs, ys, s=s, c=c, *args, **kwargs)
        is_2d = not cbook.iterable(zs)
        zs = _backports.broadcast_to(zs, len(xs))
        art3d.patch_collection_2d_to_3d(patches, zs=zs, zdir=zdir,
                                        depthshade=depthshade)

        def set_facecolor3d(self, c):
            """
            Set the facecolor(s) of the collection.  *c* can be a
            matplotlib color spec (all patches have same color), or a
            sequence of specs; if it is a sequence the patches will
            cycle through the sequence.

            If *c* is 'none', the patch will not be filled.

            ACCEPTS: matplotlib color spec or sequence of specs
            """
            self.set_facecolor2d(c)

            c = self.get_facecolor().copy()    # new color
            length_old = self._facecolor3d.shape[0]
            length_new = c.shape[0]
            # reset alpha value to original
            if (length_new > length_old):
                c[:, 3] = self._facecolor3d[0, 3]
            elif (length_new == length_old):
                c[:, 3] = self._facecolor3d[:, 3]
            self._facecolor3d = c

        def set_edgecolor3d(self, c):
            """
            Set the edgecolor(s) of the collection. *c* can be a
            matplotlib color spec (all patches have same color), or a
            sequence of specs; if it is a sequence the patches will
            cycle through the sequence.

            If *c* is 'face', the edge color will always be the same as
            the face color.  If it is 'none', the patch boundary will not
            be drawn.

            ACCEPTS: matplotlib color spec or sequence of specs
            """
            self.set_edgecolor2d(c)

            c = self.get_edgecolor().copy()    # new color
            length_old = self._edgecolor3d.shape[0]
            length_new = c.shape[0]

            # reset alpha value to original
            if (length_new > length_old):
                c[:, 3] = self._edgecolor3d[0, 3]
            elif (length_new == length_old):
                c[:, 3] = self._edgecolor3d[:, 3]
            self._edgecolor3d = c

        patches.set_facecolor2d = patches.set_facecolor
        patches.set_facecolor = types.MethodType(set_facecolor3d, patches)
        patches.set_edgecolor2d = patches.set_edgecolor
        patches.set_edgecolor = types.MethodType(set_edgecolor3d, patches)

        if self._zmargin < 0.05 and xs.size > 0:
            self.set_zmargin(0.05)

        #FIXME: why is this necessary?
        if not is_2d:
            self.auto_scale_xyz(xs, ys, zs, had_data)

        return patches

    scatter3D = scatter

    def bar(self, left, height, zs=0, zdir='z', *args, **kwargs):
        '''
        Add 2D bar(s).

        ==========  ================================================
        Argument    Description
        ==========  ================================================
        *left*      The x coordinates of the left sides of the bars.
        *height*    The height of the bars.
        *zs*        Z coordinate of bars, if one value is specified
                    they will all be placed at the same z.
        *zdir*      Which direction to use as z ('x', 'y' or 'z')
                    when plotting a 2D set.
        ==========  ================================================

        Keyword arguments are passed onto :func:`~matplotlib.axes.Axes.bar`.

        Returns a :class:`~mpl_toolkits.mplot3d.art3d.Patch3DCollection`
        '''

        had_data = self.has_data()

        patches = super().bar(left, height, *args, **kwargs)

        zs = _backports.broadcast_to(zs, len(left))

        verts = []
        verts_zs = []
        for p, z in zip(patches, zs):
            vs = art3d.get_patch_verts(p)
            verts += vs.tolist()
            verts_zs += [z] * len(vs)
            art3d.patch_2d_to_3d(p, z, zdir)
            if 'alpha' in kwargs:
                p.set_alpha(kwargs['alpha'])

        if len(verts) > 0 :
            # the following has to be skipped if verts is empty
            # NOTE: Bugs could still occur if len(verts) > 0,
            #       but the "2nd dimension" is empty.
            xs, ys = list(zip(*verts))
        else :
            xs, ys = [], []

        xs, ys, verts_zs = art3d.juggle_axes(xs, ys, verts_zs, zdir)
        self.auto_scale_xyz(xs, ys, verts_zs, had_data)

        return patches

    def bar3d(self, x, y, z, dx, dy, dz, color=None,
              zsort='average', shade=True, *args, **kwargs):
        """Generate a 3D barplot.

        This method creates three dimensional barplot where the width,
        depth, height, and color of the bars can all be uniquely set.

        Parameters
        ----------
        x, y, z : array-like
            The coordinates of the anchor point of the bars.

        dx, dy, dz : scalar or array-like
            The width, depth, and height of the bars, respectively.

        color : sequence of valid color specifications, optional
            The color of the bars can be specified globally or
            individually. This parameter can be:

              - A single color value, to color all bars the same color.
              - An array of colors of length N bars, to color each bar
                independently.
              - An array of colors of length 6, to color the faces of the
                bars similarly.
              - An array of colors of length 6 * N bars, to color each face
                independently.

            When coloring the faces of the boxes specifically, this is
            the order of the coloring:

              1. -Z (bottom of box)
              2. +Z (top of box)
              3. -Y
              4. +Y
              5. -X
              6. +X

        zsort : str, optional
            The z-axis sorting scheme passed onto
            :func:`~mpl_toolkits.mplot3d.art3d.Poly3DCollection`

        shade : bool, optional (default = True)
            When true, this shades the dark sides of the bars (relative
            to the plot's source of light).

        Any additional keyword arguments are passed onto
        :func:`~mpl_toolkits.mplot3d.art3d.Poly3DCollection`

        Returns
        -------
        collection : Poly3DCollection
            A collection of three dimensional polygons representing
            the bars.
        """

        had_data = self.has_data()

        x, y, z, dx, dy, dz = np.broadcast_arrays(
            np.atleast_1d(x), y, z, dx, dy, dz)
        minx = np.min(x)
        maxx = np.max(x + dx)
        miny = np.min(y)
        maxy = np.max(y + dy)
        minz = np.min(z)
        maxz = np.max(z + dz)

        polys = []
        for xi, yi, zi, dxi, dyi, dzi in zip(x, y, z, dx, dy, dz):
            polys.extend([
                ((xi, yi, zi), (xi + dxi, yi, zi),
                    (xi + dxi, yi + dyi, zi), (xi, yi + dyi, zi)),
                ((xi, yi, zi + dzi), (xi + dxi, yi, zi + dzi),
                    (xi + dxi, yi + dyi, zi + dzi), (xi, yi + dyi, zi + dzi)),

                ((xi, yi, zi), (xi + dxi, yi, zi),
                    (xi + dxi, yi, zi + dzi), (xi, yi, zi + dzi)),
                ((xi, yi + dyi, zi), (xi + dxi, yi + dyi, zi),
                    (xi + dxi, yi + dyi, zi + dzi), (xi, yi + dyi, zi + dzi)),

                ((xi, yi, zi), (xi, yi + dyi, zi),
                    (xi, yi + dyi, zi + dzi), (xi, yi, zi + dzi)),
                ((xi + dxi, yi, zi), (xi + dxi, yi + dyi, zi),
                    (xi + dxi, yi + dyi, zi + dzi), (xi + dxi, yi, zi + dzi)),
            ])

        facecolors = []
        if color is None:
            color = [self._get_patches_for_fill.get_next_color()]

        if len(color) == len(x):
            # bar colors specified, need to expand to number of faces
            for c in color:
                facecolors.extend([c] * 6)
        else:
            # a single color specified, or face colors specified explicitly
            facecolors = list(mcolors.to_rgba_array(color))
            if len(facecolors) < len(x):
                facecolors *= (6 * len(x))

        if shade:
            normals = self._generate_normals(polys)
            sfacecolors = self._shade_colors(facecolors, normals)
        else:
            sfacecolors = facecolors

        col = art3d.Poly3DCollection(polys,
                                     zsort=zsort,
                                     facecolor=sfacecolors,
                                     *args, **kwargs)
        self.add_collection(col)

        self.auto_scale_xyz((minx, maxx), (miny, maxy), (minz, maxz), had_data)

        return col

    def set_title(self, label, fontdict=None, loc='center', **kwargs):
        ret = super().set_title(label, fontdict=fontdict, loc=loc, **kwargs)
        (x, y) = self.title.get_position()
        self.title.set_y(0.92 * y)
        return ret
    set_title.__doc__ = maxes.Axes.set_title.__doc__

    def quiver(self, *args, **kwargs):
        """
        Plot a 3D field of arrows.

        call signatures::

            quiver(X, Y, Z, U, V, W, **kwargs)

        Arguments:

            *X*, *Y*, *Z*:
                The x, y and z coordinates of the arrow locations (default is
                tail of arrow; see *pivot* kwarg)

            *U*, *V*, *W*:
                The x, y and z components of the arrow vectors

        The arguments could be array-like or scalars, so long as they
        they can be broadcast together. The arguments can also be
        masked arrays. If an element in any of argument is masked, then
        that corresponding quiver element will not be plotted.

        Keyword arguments:

            *length*: [1.0 | float]
                The length of each quiver, default to 1.0, the unit is
                the same with the axes

            *arrow_length_ratio*: [0.3 | float]
                The ratio of the arrow head with respect to the quiver,
                default to 0.3

            *pivot*: [ 'tail' | 'middle' | 'tip' ]
                The part of the arrow that is at the grid point; the arrow
                rotates about this point, hence the name *pivot*.
                Default is 'tail'

            *normalize*: bool
                When True, all of the arrows will be the same length. This
                defaults to False, where the arrows will be different lengths
                depending on the values of u,v,w.

        Any additional keyword arguments are delegated to
        :class:`~matplotlib.collections.LineCollection`

        """
        def calc_arrow(uvw, angle=15):
            """
            To calculate the arrow head. uvw should be a unit vector.
            We normalize it here:
            """
            # get unit direction vector perpendicular to (u,v,w)
            norm = np.linalg.norm(uvw[:2])
            if norm > 0:
                x = uvw[1] / norm
                y = -uvw[0] / norm
            else:
                x, y = 0, 1

            # compute the two arrowhead direction unit vectors
            ra = math.radians(angle)
            c = math.cos(ra)
            s = math.sin(ra)

            # construct the rotation matrices
            Rpos = np.array([[c+(x**2)*(1-c), x*y*(1-c), y*s],
                             [y*x*(1-c), c+(y**2)*(1-c), -x*s],
                             [-y*s, x*s, c]])
            # opposite rotation negates all the sin terms
            Rneg = Rpos.copy()
            Rneg[[0,1,2,2],[2,2,0,1]] = -Rneg[[0,1,2,2],[2,2,0,1]]

            # multiply them to get the rotated vector
            return Rpos.dot(uvw), Rneg.dot(uvw)

        had_data = self.has_data()

        # handle kwargs
        # shaft length
        length = kwargs.pop('length', 1)
        # arrow length ratio to the shaft length
        arrow_length_ratio = kwargs.pop('arrow_length_ratio', 0.3)
        # pivot point
        pivot = kwargs.pop('pivot', 'tail')
        # normalize
        normalize = kwargs.pop('normalize', False)

        # handle args
        argi = 6
        if len(args) < argi:
            raise ValueError('Wrong number of arguments. Expected %d got %d' %
                             (argi, len(args)))

        # first 6 arguments are X, Y, Z, U, V, W
        input_args = args[:argi]
        # if any of the args are scalar, convert into list
        input_args = [[k] if isinstance(k, (int, float)) else k
                      for k in input_args]

        # extract the masks, if any
        masks = [k.mask for k in input_args if isinstance(k, np.ma.MaskedArray)]
        # broadcast to match the shape
        bcast = np.broadcast_arrays(*(input_args + masks))
        input_args = bcast[:argi]
        masks = bcast[argi:]
        if masks:
            # combine the masks into one
            mask = reduce(np.logical_or, masks)
            # put mask on and compress
            input_args = [np.ma.array(k, mask=mask).compressed()
                          for k in input_args]
        else:
            input_args = [k.flatten() for k in input_args]

        if any(len(v) == 0 for v in input_args):
            # No quivers, so just make an empty collection and return early
            linec = art3d.Line3DCollection([], *args[argi:], **kwargs)
            self.add_collection(linec)
            return linec

        # Following assertions must be true before proceeding
        # must all be ndarray
        assert all(isinstance(k, np.ndarray) for k in input_args)
        # must all in same shape
        assert len({k.shape for k in input_args}) == 1

        shaft_dt = np.linspace(0, length, num=2)
        arrow_dt = shaft_dt * arrow_length_ratio

        if pivot == 'tail':
            shaft_dt -= length
        elif pivot == 'middle':
            shaft_dt -= length/2.
        elif pivot != 'tip':
            raise ValueError('Invalid pivot argument: ' + str(pivot))

        XYZ = np.column_stack(input_args[:3])
        UVW = np.column_stack(input_args[3:argi]).astype(float)

        # Normalize rows of UVW
        # Note: with numpy 1.9+, could use np.linalg.norm(UVW, axis=1)
        norm = np.sqrt(np.sum(UVW**2, axis=1))

        # If any row of UVW is all zeros, don't make a quiver for it
        mask = norm > 0
        XYZ = XYZ[mask]
        if normalize:
            UVW = UVW[mask] / norm[mask].reshape((-1, 1))
        else:
            UVW = UVW[mask]

        if len(XYZ) > 0:
            # compute the shaft lines all at once with an outer product
            shafts = (XYZ - np.multiply.outer(shaft_dt, UVW)).swapaxes(0, 1)
            # compute head direction vectors, n heads by 2 sides by 3 dimensions
            head_dirs = np.array([calc_arrow(d) for d in UVW])
            # compute all head lines at once, starting from where the shaft ends
            heads = shafts[:, :1] - np.multiply.outer(arrow_dt, head_dirs)
            # stack left and right head lines together
            heads.shape = (len(arrow_dt), -1, 3)
            # transpose to get a list of lines
            heads = heads.swapaxes(0, 1)

            lines = list(shafts) + list(heads)
        else:
            lines = []

        linec = art3d.Line3DCollection(lines, *args[argi:], **kwargs)
        self.add_collection(linec)

        self.auto_scale_xyz(XYZ[:, 0], XYZ[:, 1], XYZ[:, 2], had_data)

        return linec

    quiver3D = quiver

    def voxels(self, *args, **kwargs):
        """
        ax.voxels([x, y, z,] /, filled, **kwargs)

        Plot a set of filled voxels

        All voxels are plotted as 1x1x1 cubes on the axis, with filled[0,0,0]
        placed with its lower corner at the origin. Occluded faces are not
        plotted.

        Call signatures::

            voxels(filled, facecolors=fc, edgecolors=ec, **kwargs)
            voxels(x, y, z, filled, facecolors=fc, edgecolors=ec, **kwargs)

        .. versionadded:: 2.1

        Parameters
        ----------
        filled : 3D np.array of bool
            A 3d array of values, with truthy values indicating which voxels
            to fill

        x, y, z : 3D np.array, optional
            The coordinates of the corners of the voxels. This should broadcast
            to a shape one larger in every dimension than the shape of `filled`.
            These can be used to plot non-cubic voxels.

            If not specified, defaults to increasing integers along each axis,
            like those returned by :func:`~numpy.indices`.
            As indicated by the ``/`` in the function signature, these arguments
            can only be passed positionally.

        facecolors, edgecolors : array_like, optional
            The color to draw the faces and edges of the voxels. Can only be
            passed as keyword arguments.
            This parameter can be:

              - A single color value, to color all voxels the same color. This
                can be either a string, or a 1D rgb/rgba array
              - ``None``, the default, to use a single color for the faces, and
                the style default for the edges.
              - A 3D ndarray of color names, with each item the color for the
                corresponding voxel. The size must match the voxels.
              - A 4D ndarray of rgb/rgba data, with the components along the
                last axis.

        **kwargs
            Additional keyword arguments to pass onto
            :func:`~mpl_toolkits.mplot3d.art3d.Poly3DCollection`

        Returns
        -------
        faces : dict
            A dictionary indexed by coordinate, where ``faces[i,j,k]`` is a
            `Poly3DCollection` of the faces drawn for the voxel
            ``filled[i,j,k]``. If no faces were drawn for a given voxel, either
            because it was not asked to be drawn, or it is fully occluded, then
            ``(i,j,k) not in faces``.

        Examples
        --------
        .. plot:: gallery/mplot3d/voxels.py
        .. plot:: gallery/mplot3d/voxels_rgb.py
        .. plot:: gallery/mplot3d/voxels_torus.py
        .. plot:: gallery/mplot3d/voxels_numpy_logo.py
        """

        # work out which signature we should be using, and use it to parse
        # the arguments. Name must be voxels for the correct error message
        if len(args) >= 3:
            # underscores indicate position only
            def voxels(__x, __y, __z, filled, **kwargs):
                return (__x, __y, __z), filled, kwargs
        else:
            def voxels(filled, **kwargs):
                return None, filled, kwargs

        xyz, filled, kwargs = voxels(*args, **kwargs)

        # check dimensions
        if filled.ndim != 3:
            raise ValueError("Argument filled must be 3-dimensional")
        size = np.array(filled.shape, dtype=np.intp)

        # check xyz coordinates, which are one larger than the filled shape
        coord_shape = tuple(size + 1)
        if xyz is None:
            x, y, z = np.indices(coord_shape)
        else:
            x, y, z = (_backports.broadcast_to(c, coord_shape) for c in xyz)

        def _broadcast_color_arg(color, name):
            if np.ndim(color) in (0, 1):
                # single color, like "red" or [1, 0, 0]
                return _backports.broadcast_to(
                    color, filled.shape + np.shape(color))
            elif np.ndim(color) in (3, 4):
                # 3D array of strings, or 4D array with last axis rgb
                if np.shape(color)[:3] != filled.shape:
                    raise ValueError(
                        "When multidimensional, {} must match the shape of "
                        "filled".format(name))
                return color
            else:
                raise ValueError("Invalid {} argument".format(name))

        # intercept the facecolors, handling defaults and broacasting
        facecolors = kwargs.pop('facecolors', None)
        if facecolors is None:
            facecolors = self._get_patches_for_fill.get_next_color()
        facecolors = _broadcast_color_arg(facecolors, 'facecolors')

        # broadcast but no default on edgecolors
        edgecolors = kwargs.pop('edgecolors', None)
        edgecolors = _broadcast_color_arg(edgecolors, 'edgecolors')

        # always scale to the full array, even if the data is only in the center
        self.auto_scale_xyz(x, y, z)

        # points lying on corners of a square
        square = np.array([
            [0, 0, 0],
            [0, 1, 0],
            [1, 1, 0],
            [1, 0, 0]
        ], dtype=np.intp)

        voxel_faces = defaultdict(list)

        def permutation_matrices(n):
            """ Generator of cyclic permutation matices """
            mat = np.eye(n, dtype=np.intp)
            for i in range(n):
                yield mat
                mat = np.roll(mat, 1, axis=0)

        # iterate over each of the YZ, ZX, and XY orientations, finding faces to
        # render
        for permute in permutation_matrices(3):
            # find the set of ranges to iterate over
            pc, qc, rc = permute.T.dot(size)
            pinds = np.arange(pc)
            qinds = np.arange(qc)
            rinds = np.arange(rc)

            square_rot = square.dot(permute.T)

            # iterate within the current plane
            for p in pinds:
                for q in qinds:
                    # iterate perpendicularly to the current plane, handling
                    # boundaries. We only draw faces between a voxel and an
                    # empty space, to avoid drawing internal faces.

                    # draw lower faces
                    p0 = permute.dot([p, q, 0])
                    i0 = tuple(p0)
                    if filled[i0]:
                        voxel_faces[i0].append(p0 + square_rot)

                    # draw middle faces
                    for r1, r2 in zip(rinds[:-1], rinds[1:]):
                        p1 = permute.dot([p, q, r1])
                        p2 = permute.dot([p, q, r2])

                        i1 = tuple(p1)
                        i2 = tuple(p2)

                        if filled[i1] and not filled[i2]:
                            voxel_faces[i1].append(p2 + square_rot)
                        elif not filled[i1] and filled[i2]:
                            voxel_faces[i2].append(p2 + square_rot)

                    # draw upper faces
                    pk = permute.dot([p, q, rc-1])
                    pk2 = permute.dot([p, q, rc])
                    ik = tuple(pk)
                    if filled[ik]:
                        voxel_faces[ik].append(pk2 + square_rot)

        # iterate over the faces, and generate a Poly3DCollection for each voxel
        polygons = {}
        for coord, faces_inds in voxel_faces.items():
            # convert indices into 3D positions
            if xyz is None:
                faces = faces_inds
            else:
                faces = []
                for face_inds in faces_inds:
                    ind = face_inds[:, 0], face_inds[:, 1], face_inds[:, 2]
                    face = np.empty(face_inds.shape)
                    face[:, 0] = x[ind]
                    face[:, 1] = y[ind]
                    face[:, 2] = z[ind]
                    faces.append(face)

            poly = art3d.Poly3DCollection(faces,
                facecolors=facecolors[coord],
                edgecolors=edgecolors[coord],
                **kwargs
            )
            self.add_collection3d(poly)
            polygons[coord] = poly

        return polygons


def get_test_data(delta=0.05):
    '''
    Return a tuple X, Y, Z with a test data set.
    '''
    x = y = np.arange(-3.0, 3.0, delta)
    X, Y = np.meshgrid(x, y)

    Z1 = np.exp(-(X**2 + Y**2) / 2) / (2 * np.pi)
    Z2 = (np.exp(-(((X - 1) / 1.5)**2 + ((Y - 1) / 0.5)**2) / 2) /
          (2 * np.pi * 0.5 * 1.5))
    Z = Z2 - Z1

    X = X * 10
    Y = Y * 10
    Z = Z * 500
    return X, Y, Z


########################################################
# Register Axes3D as a 'projection' object available
# for use just like any other axes
########################################################
import matplotlib.projections as proj
proj.projection_registry.register(Axes3D)<|MERGE_RESOLUTION|>--- conflicted
+++ resolved
@@ -15,11 +15,8 @@
 import six
 from six.moves import map, zip, reduce
 
-<<<<<<< HEAD
 import types
-=======
 from collections import defaultdict
->>>>>>> f9b67a4c
 import math
 import warnings
 
