--- conflicted
+++ resolved
@@ -4,12 +4,8 @@
 """
 Various transforms used for by the 3D code
 """
-<<<<<<< HEAD
-from __future__ import absolute_import, division, print_function, unicode_literals
-=======
 from __future__ import (absolute_import, division, print_function,
                         unicode_literals)
->>>>>>> d5f98765
 
 import six
 from six.moves import zip
