--- conflicted
+++ resolved
@@ -131,24 +131,10 @@
         except:
             res = 'QVariant API v2 specification failed. Defaulting to v1.'
             _log.info(cond + res)
-<<<<<<< HEAD
-    if QT_API == QT_API_PYQT5:
-        try:
-            from PyQt5 import QtCore, QtGui, QtWidgets, QtDesigner
-            _getSaveFileName = QtWidgets.QFileDialog.getSaveFileName
-        except ImportError:
-            if _fallback_to_qt4:
-                # fell through, tried PyQt5, failed fall back to PyQt4
-                QT_API = QT_API_PYQT
-                QT_RC_MAJOR_VERSION = 4
-            else:
-                raise
-=======
->>>>>>> 2eb26ee3
 
 if QT_API == QT_API_PYQT5:
     try:
-        from PyQt5 import QtCore, QtGui, QtWidgets
+        from PyQt5 import QtCore, QtGui, QtWidgets, QtDesigner
         _getSaveFileName = QtWidgets.QFileDialog.getSaveFileName
     except ImportError:
         if _fallback_to_qt4:
