"""
An agg http://antigrain.com/ backend

Features that are implemented

 * capstyles and join styles
 * dashes
 * linewidth
 * lines, rectangles, ellipses
 * clipping to a rectangle
 * output to RGBA and PNG, optionally JPEG and TIFF
 * alpha blending
 * DPI scaling properly - everything scales properly (dashes, linewidths, etc)
 * draw polygon
 * freetype2 w/ ft2font

TODO:

  * integrate screen dpi w/ ppi and text

"""
from __future__ import (absolute_import, division, print_function,
                        unicode_literals)

from matplotlib.externals import six

import threading
import numpy as np
from math import radians, cos, sin
from matplotlib import verbose, rcParams
from matplotlib.backend_bases import (RendererBase, FigureManagerBase,
                                      FigureCanvasBase)
from matplotlib.cbook import is_string_like, maxdict, restrict_dict
from matplotlib.figure import Figure
from matplotlib.font_manager import findfont, get_font
from matplotlib.ft2font import (LOAD_FORCE_AUTOHINT, LOAD_NO_HINTING,
                                LOAD_DEFAULT, LOAD_NO_AUTOHINT)
from matplotlib.mathtext import MathTextParser
from matplotlib.path import Path
from matplotlib.transforms import Bbox, BboxBase

from matplotlib.backends._backend_agg import RendererAgg as _RendererAgg
from matplotlib import _png

try:
    from PIL import Image
    _has_pil = True
except ImportError:
    _has_pil = False

backend_version = 'v2.2'

def get_hinting_flag():
    mapping = {
        True: LOAD_FORCE_AUTOHINT,
        False: LOAD_NO_HINTING,
        'either': LOAD_DEFAULT,
        'native': LOAD_NO_AUTOHINT,
        'auto': LOAD_FORCE_AUTOHINT,
        'none': LOAD_NO_HINTING
        }
    return mapping[rcParams['text.hinting']]


class RendererAgg(RendererBase):
    """
    The renderer handles all the drawing primitives using a graphics
    context instance that controls the colors/styles
    """
    debug=1

    # we want to cache the fonts at the class level so that when
    # multiple figures are created we can reuse them.  This helps with
    # a bug on windows where the creation of too many figures leads to
    # too many open file handles.  However, storing them at the class
    # level is not thread safe.  The solution here is to let the
    # FigureCanvas acquire a lock on the fontd at the start of the
    # draw, and release it when it is done.  This allows multiple
    # renderers to share the cached fonts, but only one figure can
    # draw at at time and so the font cache is used by only one
    # renderer at a time

    lock = threading.RLock()
    def __init__(self, width, height, dpi):
        if __debug__: verbose.report('RendererAgg.__init__', 'debug-annoying')
        RendererBase.__init__(self)

        self.dpi = dpi
        self.width = width
        self.height = height
        if __debug__: verbose.report('RendererAgg.__init__ width=%s, height=%s'%(width, height), 'debug-annoying')
        self._renderer = _RendererAgg(int(width), int(height), dpi, debug=False)
        self._filter_renderers = []

        if __debug__: verbose.report('RendererAgg.__init__ _RendererAgg done',
                                     'debug-annoying')

        self._update_methods()
        self.mathtext_parser = MathTextParser('Agg')

        self.bbox = Bbox.from_bounds(0, 0, self.width, self.height)
        if __debug__: verbose.report('RendererAgg.__init__ done',
                                     'debug-annoying')

    def __getstate__(self):
        # We only want to preserve the init keywords of the Renderer.
        # Anything else can be re-created.
        return {'width': self.width, 'height': self.height, 'dpi': self.dpi}

    def __setstate__(self, state):
        self.__init__(state['width'], state['height'], state['dpi'])

    def _get_hinting_flag(self):
        if rcParams['text.hinting']:
            return LOAD_FORCE_AUTOHINT
        else:
            return LOAD_NO_HINTING

    # for filtering to work with rasterization, methods needs to be wrapped.
    # maybe there is better way to do it.
    def draw_markers(self, *kl, **kw):
        return self._renderer.draw_markers(*kl, **kw)

    def draw_path_collection(self, *kl, **kw):
        return self._renderer.draw_path_collection(*kl, **kw)

    def _update_methods(self):
        self.draw_quad_mesh = self._renderer.draw_quad_mesh
        self.draw_gouraud_triangle = self._renderer.draw_gouraud_triangle
        self.draw_gouraud_triangles = self._renderer.draw_gouraud_triangles
        self.draw_image = self._renderer.draw_image
        self.copy_from_bbox = self._renderer.copy_from_bbox
        self.get_content_extents = self._renderer.get_content_extents

    def tostring_rgba_minimized(self):
        extents = self.get_content_extents()
        bbox = [[extents[0], self.height - (extents[1] + extents[3])],
                [extents[0] + extents[2], self.height - extents[1]]]
        region = self.copy_from_bbox(bbox)
        return np.array(region), extents

    def draw_path(self, gc, path, transform, rgbFace=None):
        """
        Draw the path
        """
        nmax = rcParams['agg.path.chunksize'] # here at least for testing
        npts = path.vertices.shape[0]
        if (nmax > 100 and npts > nmax and path.should_simplify and
                rgbFace is None and gc.get_hatch() is None):
            nch = np.ceil(npts/float(nmax))
            chsize = int(np.ceil(npts/nch))
            i0 = np.arange(0, npts, chsize)
            i1 = np.zeros_like(i0)
            i1[:-1] = i0[1:] - 1
            i1[-1] = npts
            for ii0, ii1 in zip(i0, i1):
                v = path.vertices[ii0:ii1,:]
                c = path.codes
                if c is not None:
                    c = c[ii0:ii1]
                    c[0] = Path.MOVETO # move to end of last chunk
                p = Path(v, c)
                self._renderer.draw_path(gc, p, transform, rgbFace)
        else:
            self._renderer.draw_path(gc, path, transform, rgbFace)

    def draw_mathtext(self, gc, x, y, s, prop, angle):
        """
        Draw the math text using matplotlib.mathtext
        """
        if __debug__: verbose.report('RendererAgg.draw_mathtext',
                                     'debug-annoying')
        ox, oy, width, height, descent, font_image, used_characters = \
            self.mathtext_parser.parse(s, self.dpi, prop)

        xd = descent * sin(radians(angle))
        yd = descent * cos(radians(angle))
        x = np.round(x + ox + xd)
        y = np.round(y - oy + yd)
        self._renderer.draw_text_image(font_image, x, y + 1, angle, gc)

    def draw_text(self, gc, x, y, s, prop, angle, ismath=False, mtext=None):
        """
        Render the text
        """
        if __debug__: verbose.report('RendererAgg.draw_text', 'debug-annoying')

        if ismath:
            return self.draw_mathtext(gc, x, y, s, prop, angle)

        flags = get_hinting_flag()
        font = self._get_agg_font(prop)

        if font is None: return None
        if len(s) == 1 and ord(s) > 127:
            font.load_char(ord(s), flags=flags)
        else:
            # We pass '0' for angle here, since it will be rotated (in raster
            # space) in the following call to draw_text_image).
            font.set_text(s, 0, flags=flags)
        font.draw_glyphs_to_bitmap(antialiased=rcParams['text.antialiased'])
        d = font.get_descent() / 64.0
        # The descent needs to be adjusted for the angle
        xo, yo = font.get_bitmap_offset()
        xo /= 64.0
        yo /= 64.0
        xd = -d * sin(radians(angle))
        yd = d * cos(radians(angle))

        #print x, y, int(x), int(y), s
        self._renderer.draw_text_image(
            font, round(x - xd + xo), round(y + yd + yo) + 1, angle, gc)

    def get_text_width_height_descent(self, s, prop, ismath):
        """
        get the width and height in display coords of the string s
        with FontPropertry prop

        # passing rgb is a little hack to make caching in the
        # texmanager more efficient.  It is not meant to be used
        # outside the backend
        """
        if rcParams['text.usetex']:
            # todo: handle props
            size = prop.get_size_in_points()
            texmanager = self.get_texmanager()
            fontsize = prop.get_size_in_points()
            w, h, d = texmanager.get_text_width_height_descent(s, fontsize,
                                                               renderer=self)
            return w, h, d

        if ismath:
            ox, oy, width, height, descent, fonts, used_characters = \
                self.mathtext_parser.parse(s, self.dpi, prop)
            return width, height, descent

        flags = get_hinting_flag()
        font = self._get_agg_font(prop)
        font.set_text(s, 0.0, flags=flags)  # the width and height of unrotated string
        w, h = font.get_width_height()
        d = font.get_descent()
        w /= 64.0  # convert from subpixels
        h /= 64.0
        d /= 64.0
        return w, h, d

    def draw_tex(self, gc, x, y, s, prop, angle, ismath='TeX!', mtext=None):
        # todo, handle props, angle, origins
        size = prop.get_size_in_points()

        texmanager = self.get_texmanager()

        Z = texmanager.get_grey(s, size, self.dpi)
        Z = np.array(Z * 255.0, np.uint8)

        w, h, d = self.get_text_width_height_descent(s, prop, ismath)
        xd = d * sin(radians(angle))
        yd = d * cos(radians(angle))
        x = round(x + xd)
        y = round(y + yd)

        self._renderer.draw_text_image(Z, x, y, angle, gc)

    def get_canvas_width_height(self):
        'return the canvas width and height in display coords'
        return self.width, self.height

    def _get_agg_font(self, prop):
        """
        Get the font for text instance t, cacheing for efficiency
        """
        if __debug__: verbose.report('RendererAgg._get_agg_font',
                                     'debug-annoying')

        fname = findfont(prop)
        font = get_font(
            fname,
            hinting_factor=rcParams['text.hinting_factor'])

        font.clear()
        size = prop.get_size_in_points()
        font.set_size(size, self.dpi)

        return font

    def points_to_pixels(self, points):
        """
        convert point measures to pixes using dpi and the pixels per
        inch of the display
        """
        if __debug__: verbose.report('RendererAgg.points_to_pixels',
                                     'debug-annoying')
        return points*self.dpi/72.0

    def tostring_rgb(self):
        if __debug__: verbose.report('RendererAgg.tostring_rgb',
                                     'debug-annoying')
        return self._renderer.tostring_rgb()

    def tostring_argb(self):
        if __debug__: verbose.report('RendererAgg.tostring_argb',
                                     'debug-annoying')
        return self._renderer.tostring_argb()

    def buffer_rgba(self):
        if __debug__: verbose.report('RendererAgg.buffer_rgba',
                                     'debug-annoying')
        return self._renderer.buffer_rgba()

    def clear(self):
        self._renderer.clear()

    def option_image_nocomposite(self):
        # It is generally faster to composite each image directly to
        # the Figure, and there's no file size benefit to compositing
        # with the Agg backend
        return True

    def option_scale_image(self):
        """
        agg backend doesn't support arbitrary scaling of image.
        """
        return False

    def restore_region(self, region, bbox=None, xy=None):
        """
        Restore the saved region. If bbox (instance of BboxBase, or
        its extents) is given, only the region specified by the bbox
        will be restored. *xy* (a tuple of two floasts) optionally
        specifies the new position (the LLC of the original region,
        not the LLC of the bbox) where the region will be restored.

        >>> region = renderer.copy_from_bbox()
        >>> x1, y1, x2, y2 = region.get_extents()
        >>> renderer.restore_region(region, bbox=(x1+dx, y1, x2, y2),
        ...                         xy=(x1-dx, y1))

        """
        if bbox is not None or xy is not None:
            if bbox is None:
                x1, y1, x2, y2 = region.get_extents()
            elif isinstance(bbox, BboxBase):
                x1, y1, x2, y2 = bbox.extents
            else:
                x1, y1, x2, y2 = bbox

            if xy is None:
                ox, oy = x1, y1
            else:
                ox, oy = xy

            # The incoming data is float, but the _renderer type-checking wants
            # to see integers.
            self._renderer.restore_region(region, int(x1), int(y1),
                                          int(x2), int(y2), int(ox), int(oy))

        else:
            self._renderer.restore_region(region)

    def start_filter(self):
        """
        Start filtering. It simply create a new canvas (the old one is saved).
        """
        self._filter_renderers.append(self._renderer)
        self._renderer = _RendererAgg(int(self.width), int(self.height),
                                      self.dpi)
        self._update_methods()

    def stop_filter(self, post_processing):
        """
        Save the plot in the current canvas as a image and apply
        the *post_processing* function.

           def post_processing(image, dpi):
             # ny, nx, depth = image.shape
             # image (numpy array) has RGBA channels and has a depth of 4.
             ...
             # create a new_image (numpy array of 4 channels, size can be
             # different). The resulting image may have offsets from
             # lower-left corner of the original image
             return new_image, offset_x, offset_y

        The saved renderer is restored and the returned image from
        post_processing is plotted (using draw_image) on it.
        """

        # WARNING.
        # For agg_filter to work, the rendere's method need
        # to overridden in the class. See draw_markers, and draw_path_collections

        width, height = int(self.width), int(self.height)

        buffer, bounds = self.tostring_rgba_minimized()

        l, b, w, h = bounds

        self._renderer = self._filter_renderers.pop()
        self._update_methods()

        if w > 0 and h > 0:
            img = np.fromstring(buffer, np.uint8)
            img, ox, oy = post_processing(img.reshape((h, w, 4)) / 255.,
                                          self.dpi)
            gc = self.new_gc()
            if img.dtype.kind == 'f':
                img = np.asarray(img * 255., np.uint8)
            img = img[::-1]
            self._renderer.draw_image(
                gc, l + ox, height - b - h + oy, img)


def new_figure_manager(num, *args, **kwargs):
    """
    Create a new figure manager instance
    """
    if __debug__: verbose.report('backend_agg.new_figure_manager',
                                 'debug-annoying')


    FigureClass = kwargs.pop('FigureClass', Figure)
    thisFig = FigureClass(*args, **kwargs)
    return new_figure_manager_given_figure(num, thisFig)


def new_figure_manager_given_figure(num, figure):
    """
    Create a new figure manager instance for the given figure.
    """
    canvas = FigureCanvasAgg(figure)
    manager = FigureManagerBase(canvas, num)
    return manager


class FigureCanvasAgg(FigureCanvasBase):
    """
    The canvas the figure renders into.  Calls the draw and print fig
    methods, creates the renderers, etc...

    Public attribute

      figure - A Figure instance
    """

    def copy_from_bbox(self, bbox):
        renderer = self.get_renderer()
        return renderer.copy_from_bbox(bbox)

    def restore_region(self, region, bbox=None, xy=None):
        renderer = self.get_renderer()
        return renderer.restore_region(region, bbox, xy)

    def draw(self):
        """
        Draw the figure using the renderer
        """
        if __debug__: verbose.report('FigureCanvasAgg.draw', 'debug-annoying')

        self.renderer = self.get_renderer(cleared=True)
        # acquire a lock on the shared font cache
        RendererAgg.lock.acquire()

        try:
            self.figure.draw(self.renderer)
        finally:
            RendererAgg.lock.release()

    def get_renderer(self, cleared=False):
        l, b, w, h = self.figure.bbox.bounds
        key = w, h, self.figure.dpi
        try: self._lastKey, self.renderer
        except AttributeError: need_new_renderer = True
        else:  need_new_renderer = (self._lastKey != key)

        if need_new_renderer:
            self.renderer = RendererAgg(w, h, self.figure.dpi)
            self._lastKey = key
        elif cleared:
            self.renderer.clear()
        return self.renderer

    def tostring_rgb(self):
        if __debug__: verbose.report('FigureCanvasAgg.tostring_rgb',
                                     'debug-annoying')
        return self.renderer.tostring_rgb()

    def tostring_argb(self):
        if __debug__: verbose.report('FigureCanvasAgg.tostring_argb',
                                     'debug-annoying')
        return self.renderer.tostring_argb()

    def buffer_rgba(self):
        if __debug__: verbose.report('FigureCanvasAgg.buffer_rgba',
                                     'debug-annoying')
        return self.renderer.buffer_rgba()

    def print_raw(self, filename_or_obj, *args, **kwargs):
        FigureCanvasAgg.draw(self)
        renderer = self.get_renderer()
        original_dpi = renderer.dpi
        renderer.dpi = self.figure.dpi
        if is_string_like(filename_or_obj):
            fileobj = open(filename_or_obj, 'wb')
            close = True
        else:
            fileobj = filename_or_obj
            close = False
        try:
            fileobj.write(renderer._renderer.buffer_rgba())
        finally:
            if close:
<<<<<<< HEAD
                filename_or_obj.close()
=======
                fileobj.close()
>>>>>>> a8ba1cbc
            renderer.dpi = original_dpi
    print_rgba = print_raw

    def print_png(self, filename_or_obj, *args, **kwargs):
        FigureCanvasAgg.draw(self)
        renderer = self.get_renderer()
        original_dpi = renderer.dpi
        renderer.dpi = self.figure.dpi
        if is_string_like(filename_or_obj):
            filename_or_obj = open(filename_or_obj, 'wb')
            close = True
        else:
            close = False

        try:
            _png.write_png(renderer._renderer, filename_or_obj, self.figure.dpi)
        finally:
            if close:
                filename_or_obj.close()
            renderer.dpi = original_dpi

    def print_to_buffer(self):
        FigureCanvasAgg.draw(self)
        renderer = self.get_renderer()
        original_dpi = renderer.dpi
        renderer.dpi = self.figure.dpi
        try:
            result = (renderer._renderer.buffer_rgba(),
                      (int(renderer.width), int(renderer.height)))
        finally:
            renderer.dpi = original_dpi
        return result

    if _has_pil:

        # add JPEG support
        def print_jpg(self, filename_or_obj, *args, **kwargs):
            """
            Supported kwargs:

            *quality*: The image quality, on a scale from 1 (worst) to
                95 (best). The default is 95, if not given in the
                matplotlibrc file in the savefig.jpeg_quality parameter.
                Values above 95 should be avoided; 100 completely
                disables the JPEG quantization stage.

            *optimize*: If present, indicates that the encoder should
                make an extra pass over the image in order to select
                optimal encoder settings.

            *progressive*: If present, indicates that this image
                should be stored as a progressive JPEG file.
            """
            buf, size = self.print_to_buffer()
            if kwargs.pop("dryrun", False):
                return
            image = Image.frombuffer('RGBA', size, buf, 'raw', 'RGBA', 0, 1)
            options = restrict_dict(kwargs, ['quality', 'optimize',
                                             'progressive'])

            if 'quality' not in options:
                options['quality'] = rcParams['savefig.jpeg_quality']

            return image.save(filename_or_obj, format='jpeg', **options)
        print_jpeg = print_jpg

        # add TIFF support
        def print_tif(self, filename_or_obj, *args, **kwargs):
            buf, size = self.print_to_buffer()
            if kwargs.pop("dryrun", False):
                return
            image = Image.frombuffer('RGBA', size, buf, 'raw', 'RGBA', 0, 1)
            dpi = (self.figure.dpi, self.figure.dpi)
            return image.save(filename_or_obj, format='tiff',
                              dpi=dpi)
        print_tiff = print_tif


FigureCanvas = FigureCanvasAgg<|MERGE_RESOLUTION|>--- conflicted
+++ resolved
@@ -508,11 +508,7 @@
             fileobj.write(renderer._renderer.buffer_rgba())
         finally:
             if close:
-<<<<<<< HEAD
-                filename_or_obj.close()
-=======
                 fileobj.close()
->>>>>>> a8ba1cbc
             renderer.dpi = original_dpi
     print_rgba = print_raw
 
