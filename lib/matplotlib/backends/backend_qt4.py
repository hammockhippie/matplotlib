--- conflicted
+++ resolved
@@ -19,10 +19,6 @@
     import matplotlib.backends.qt4_editor.figureoptions as figureoptions
 except ImportError:
     figureoptions = None
-<<<<<<< HEAD
-figureoptions = None
-=======
->>>>>>> 0d81e677
 
 try:
     from PyQt4 import QtCore, QtGui
