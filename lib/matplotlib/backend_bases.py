"""
Abstract base classes define the primitives that renderers and
graphics contexts must implement to serve as a Matplotlib backend.

`RendererBase`
    An abstract base class to handle drawing/rendering operations.

`FigureCanvasBase`
    The abstraction layer that separates the `.Figure` from the backend
    specific details like a user interface drawing area.

`GraphicsContextBase`
    An abstract base class that provides color, line styles, etc.

`Event`
    The base class for all of the Matplotlib event handling.  Derived classes
    such as `KeyEvent` and `MouseEvent` store the meta data like keys and
    buttons pressed, x and y locations in pixel and `~.axes.Axes` coordinates.

`ShowBase`
    The base class for the ``Show`` class of each interactive backend; the
    'show' callable is then set to ``Show.__call__``.

`ToolContainerBase`
    The base class for the Toolbar class of each interactive backend.
"""

from collections import namedtuple
from contextlib import ExitStack, contextmanager, nullcontext
from enum import Enum, IntEnum
import functools
import importlib
import inspect
import io
import itertools
import logging
import os
import sys
import time
import weakref
from weakref import WeakKeyDictionary

import numpy as np

import matplotlib as mpl
from matplotlib import (
    _api, backend_tools as tools, cbook, colors, _docstring, text,
    _tight_bbox, transforms, widgets, get_backend, is_interactive, rcParams)
from matplotlib._pylab_helpers import Gcf
from matplotlib.backend_managers import ToolManager
from matplotlib.cbook import _setattr_cm
from matplotlib.layout_engine import ConstrainedLayoutEngine
from matplotlib.path import Path
from matplotlib.texmanager import TexManager
from matplotlib.transforms import Affine2D
from matplotlib._enums import JoinStyle, CapStyle


_log = logging.getLogger(__name__)
_default_filetypes = {
    'eps': 'Encapsulated Postscript',
    'jpg': 'Joint Photographic Experts Group',
    'jpeg': 'Joint Photographic Experts Group',
    'pdf': 'Portable Document Format',
    'pgf': 'PGF code for LaTeX',
    'png': 'Portable Network Graphics',
    'ps': 'Postscript',
    'raw': 'Raw RGBA bitmap',
    'rgba': 'Raw RGBA bitmap',
    'svg': 'Scalable Vector Graphics',
    'svgz': 'Scalable Vector Graphics',
    'tif': 'Tagged Image File Format',
    'tiff': 'Tagged Image File Format',
    'webp': 'WebP Image Format',
}
_default_backends = {
    'eps': 'matplotlib.backends.backend_ps',
    'jpg': 'matplotlib.backends.backend_agg',
    'jpeg': 'matplotlib.backends.backend_agg',
    'pdf': 'matplotlib.backends.backend_pdf',
    'pgf': 'matplotlib.backends.backend_pgf',
    'png': 'matplotlib.backends.backend_agg',
    'ps': 'matplotlib.backends.backend_ps',
    'raw': 'matplotlib.backends.backend_agg',
    'rgba': 'matplotlib.backends.backend_agg',
    'svg': 'matplotlib.backends.backend_svg',
    'svgz': 'matplotlib.backends.backend_svg',
    'tif': 'matplotlib.backends.backend_agg',
    'tiff': 'matplotlib.backends.backend_agg',
    'webp': 'matplotlib.backends.backend_agg',
}


def _safe_pyplot_import():
    """
    Import and return ``pyplot``, correctly setting the backend if one is
    already forced.
    """
    try:
        import matplotlib.pyplot as plt
    except ImportError:  # Likely due to a framework mismatch.
        current_framework = cbook._get_running_interactive_framework()
        if current_framework is None:
            raise  # No, something else went wrong, likely with the install...
        backend_mapping = {
            'qt': 'qtagg',
            'gtk3': 'gtk3agg',
            'gtk4': 'gtk4agg',
            'wx': 'wxagg',
            'tk': 'tkagg',
            'macosx': 'macosx',
            'headless': 'agg',
        }
        backend = backend_mapping[current_framework]
        rcParams["backend"] = mpl.rcParamsOrig["backend"] = backend
        import matplotlib.pyplot as plt  # Now this should succeed.
    return plt


def register_backend(format, backend, description=None):
    """
    Register a backend for saving to a given file format.

    Parameters
    ----------
    format : str
        File extension
    backend : module string or canvas class
        Backend for handling file output
    description : str, default: ""
        Description of the file type.
    """
    if description is None:
        description = ''
    _default_backends[format] = backend
    _default_filetypes[format] = description


def get_registered_canvas_class(format):
    """
    Return the registered default canvas for given file format.
    Handles deferred import of required backend.
    """
    if format not in _default_backends:
        return None
    backend_class = _default_backends[format]
    if isinstance(backend_class, str):
        backend_class = importlib.import_module(backend_class).FigureCanvas
        _default_backends[format] = backend_class
    return backend_class


class RendererBase:
    """
    An abstract base class to handle drawing/rendering operations.

    The following methods must be implemented in the backend for full
    functionality (though just implementing `draw_path` alone would give a
    highly capable backend):

    * `draw_path`
    * `draw_image`
    * `draw_gouraud_triangles`

    The following methods *should* be implemented in the backend for
    optimization reasons:

    * `draw_text`
    * `draw_markers`
    * `draw_path_collection`
    * `draw_quad_mesh`
    """

    def __init__(self):
        super().__init__()
        self._texmanager = None
        self._text2path = text.TextToPath()
        self._raster_depth = 0
        self._rasterizing = False

    def open_group(self, s, gid=None):
        """
        Open a grouping element with label *s* and *gid* (if set) as id.

        Only used by the SVG renderer.
        """

    def close_group(self, s):
        """
        Close a grouping element with label *s*.

        Only used by the SVG renderer.
        """

    def draw_path(self, gc, path, transform, rgbFace=None):
        """Draw a `~.path.Path` instance using the given affine transform."""
        raise NotImplementedError

    def draw_markers(self, gc, marker_path, marker_trans, path,
                     trans, rgbFace=None):
        """
        Draw a marker at each of *path*'s vertices (excluding control points).

        The base (fallback) implementation makes multiple calls to `draw_path`.
        Backends may want to override this method in order to draw the marker
        only once and reuse it multiple times.

        Parameters
        ----------
        gc : `.GraphicsContextBase`
            The graphics context.
        marker_trans : `matplotlib.transforms.Transform`
            An affine transform applied to the marker.
        trans : `matplotlib.transforms.Transform`
            An affine transform applied to the path.
        """
        for vertices, codes in path.iter_segments(trans, simplify=False):
            if len(vertices):
                x, y = vertices[-2:]
                self.draw_path(gc, marker_path,
                               marker_trans +
                               transforms.Affine2D().translate(x, y),
                               rgbFace)

    def draw_path_collection(self, gc, master_transform, paths, all_transforms,
                             offsets, offset_trans, facecolors, edgecolors,
                             linewidths, linestyles, antialiaseds, urls,
                             offset_position):
        """
        Draw a collection of *paths*.

        Each path is first transformed by the corresponding entry
        in *all_transforms* (a list of (3, 3) matrices) and then by
        *master_transform*.  They are then translated by the corresponding
        entry in *offsets*, which has been first transformed by *offset_trans*.

        *facecolors*, *edgecolors*, *linewidths*, *linestyles*, and
        *antialiased* are lists that set the corresponding properties.

        *offset_position* is unused now, but the argument is kept for
        backwards compatibility.

        The base (fallback) implementation makes multiple calls to `draw_path`.
        Backends may want to override this in order to render each set of
        path data only once, and then reference that path multiple times with
        the different offsets, colors, styles etc.  The generator methods
        `_iter_collection_raw_paths` and `_iter_collection` are provided to
        help with (and standardize) the implementation across backends.  It
        is highly recommended to use those generators, so that changes to the
        behavior of `draw_path_collection` can be made globally.
        """
        path_ids = self._iter_collection_raw_paths(master_transform,
                                                   paths, all_transforms)

        for xo, yo, path_id, gc0, rgbFace in self._iter_collection(
                gc, list(path_ids), offsets, offset_trans,
                facecolors, edgecolors, linewidths, linestyles,
                antialiaseds, urls, offset_position):
            path, transform = path_id
            # Only apply another translation if we have an offset, else we
            # reuse the initial transform.
            if xo != 0 or yo != 0:
                # The transformation can be used by multiple paths. Since
                # translate is a inplace operation, we need to copy the
                # transformation by .frozen() before applying the translation.
                transform = transform.frozen()
                transform.translate(xo, yo)
            self.draw_path(gc0, path, transform, rgbFace)

    def draw_quad_mesh(self, gc, master_transform, meshWidth, meshHeight,
                       coordinates, offsets, offsetTrans, facecolors,
                       antialiased, edgecolors):
        """
        Draw a quadmesh.

        The base (fallback) implementation converts the quadmesh to paths and
        then calls `draw_path_collection`.
        """

        from matplotlib.collections import QuadMesh
        paths = QuadMesh._convert_mesh_to_paths(coordinates)

        if edgecolors is None:
            edgecolors = facecolors
        linewidths = np.array([gc.get_linewidth()], float)

        return self.draw_path_collection(
            gc, master_transform, paths, [], offsets, offsetTrans, facecolors,
            edgecolors, linewidths, [], [antialiased], [None], 'screen')

    @_api.deprecated("3.7", alternative="draw_gouraud_triangles")
    def draw_gouraud_triangle(self, gc, points, colors, transform):
        """
        Draw a Gouraud-shaded triangle.

        Parameters
        ----------
        gc : `.GraphicsContextBase`
            The graphics context.
        points : (3, 2) array-like
            Array of (x, y) points for the triangle.
        colors : (3, 4) array-like
            RGBA colors for each point of the triangle.
        transform : `matplotlib.transforms.Transform`
            An affine transform to apply to the points.
        """
        raise NotImplementedError

    def draw_gouraud_triangles(self, gc, triangles_array, colors_array,
                               transform):
        """
        Draw a series of Gouraud triangles.

        Parameters
        ----------
        gc : `.GraphicsContextBase`
            The graphics context.
        triangles_array : (N, 3, 2) array-like
            Array of *N* (x, y) points for the triangles.
        colors_array : (N, 3, 4) array-like
            Array of *N* RGBA colors for each point of the triangles.
        transform : `matplotlib.transforms.Transform`
            An affine transform to apply to the points.
        """
        raise NotImplementedError

    def _iter_collection_raw_paths(self, master_transform, paths,
                                   all_transforms):
        """
        Helper method (along with `_iter_collection`) to implement
        `draw_path_collection` in a memory-efficient manner.

        This method yields all of the base path/transform combinations, given a
        master transform, a list of paths and list of transforms.

        The arguments should be exactly what is passed in to
        `draw_path_collection`.

        The backend should take each yielded path and transform and create an
        object that can be referenced (reused) later.
        """
        Npaths = len(paths)
        Ntransforms = len(all_transforms)
        N = max(Npaths, Ntransforms)

        if Npaths == 0:
            return

        transform = transforms.IdentityTransform()
        for i in range(N):
            path = paths[i % Npaths]
            if Ntransforms:
                transform = Affine2D(all_transforms[i % Ntransforms])
            yield path, transform + master_transform

    def _iter_collection_uses_per_path(self, paths, all_transforms,
                                       offsets, facecolors, edgecolors):
        """
        Compute how many times each raw path object returned by
        `_iter_collection_raw_paths` would be used when calling
        `_iter_collection`. This is intended for the backend to decide
        on the tradeoff between using the paths in-line and storing
        them once and reusing. Rounds up in case the number of uses
        is not the same for every path.
        """
        Npaths = len(paths)
        if Npaths == 0 or len(facecolors) == len(edgecolors) == 0:
            return 0
        Npath_ids = max(Npaths, len(all_transforms))
        N = max(Npath_ids, len(offsets))
        return (N + Npath_ids - 1) // Npath_ids

    def _iter_collection(self, gc, path_ids, offsets, offset_trans, facecolors,
                         edgecolors, linewidths, linestyles,
                         antialiaseds, urls, offset_position):
        """
        Helper method (along with `_iter_collection_raw_paths`) to implement
        `draw_path_collection` in a memory-efficient manner.

        This method yields all of the path, offset and graphics context
        combinations to draw the path collection.  The caller should already
        have looped over the results of `_iter_collection_raw_paths` to draw
        this collection.

        The arguments should be the same as that passed into
        `draw_path_collection`, with the exception of *path_ids*, which is a
        list of arbitrary objects that the backend will use to reference one of
        the paths created in the `_iter_collection_raw_paths` stage.

        Each yielded result is of the form::

           xo, yo, path_id, gc, rgbFace

        where *xo*, *yo* is an offset; *path_id* is one of the elements of
        *path_ids*; *gc* is a graphics context and *rgbFace* is a color to
        use for filling the path.
        """
        Npaths = len(path_ids)
        Noffsets = len(offsets)
        N = max(Npaths, Noffsets)
        Nfacecolors = len(facecolors)
        Nedgecolors = len(edgecolors)
        Nlinewidths = len(linewidths)
        Nlinestyles = len(linestyles)
        Nurls = len(urls)

        if (Nfacecolors == 0 and Nedgecolors == 0) or Npaths == 0:
            return

        gc0 = self.new_gc()
        gc0.copy_properties(gc)

        def cycle_or_default(seq, default=None):
            # Cycle over *seq* if it is not empty; else always yield *default*.
            return (itertools.cycle(seq) if len(seq)
                    else itertools.repeat(default))

        pathids = cycle_or_default(path_ids)
        toffsets = cycle_or_default(offset_trans.transform(offsets), (0, 0))
        fcs = cycle_or_default(facecolors)
        ecs = cycle_or_default(edgecolors)
        lws = cycle_or_default(linewidths)
        lss = cycle_or_default(linestyles)
        aas = cycle_or_default(antialiaseds)
        urls = cycle_or_default(urls)

        if Nedgecolors == 0:
            gc0.set_linewidth(0.0)

        for pathid, (xo, yo), fc, ec, lw, ls, aa, url in itertools.islice(
                zip(pathids, toffsets, fcs, ecs, lws, lss, aas, urls), N):
            if not (np.isfinite(xo) and np.isfinite(yo)):
                continue
            if Nedgecolors:
                if Nlinewidths:
                    gc0.set_linewidth(lw)
                if Nlinestyles:
                    gc0.set_dashes(*ls)
                if len(ec) == 4 and ec[3] == 0.0:
                    gc0.set_linewidth(0)
                else:
                    gc0.set_foreground(ec)
            if fc is not None and len(fc) == 4 and fc[3] == 0:
                fc = None
            gc0.set_antialiased(aa)
            if Nurls:
                gc0.set_url(url)
            yield xo, yo, pathid, gc0, fc
        gc0.restore()

    def get_image_magnification(self):
        """
        Get the factor by which to magnify images passed to `draw_image`.
        Allows a backend to have images at a different resolution to other
        artists.
        """
        return 1.0

    def draw_image(self, gc, x, y, im, transform=None):
        """
        Draw an RGBA image.

        Parameters
        ----------
        gc : `.GraphicsContextBase`
            A graphics context with clipping information.

        x : scalar
            The distance in physical units (i.e., dots or pixels) from the left
            hand side of the canvas.

        y : scalar
            The distance in physical units (i.e., dots or pixels) from the
            bottom side of the canvas.

        im : (N, M, 4) array of `numpy.uint8`
            An array of RGBA pixels.

        transform : `~matplotlib.transforms.Affine2DBase`
            If and only if the concrete backend is written such that
            `option_scale_image` returns ``True``, an affine transformation
            (i.e., an `.Affine2DBase`) *may* be passed to `draw_image`.  The
            translation vector of the transformation is given in physical units
            (i.e., dots or pixels). Note that the transformation does not
            override *x* and *y*, and has to be applied *before* translating
            the result by *x* and *y* (this can be accomplished by adding *x*
            and *y* to the translation vector defined by *transform*).
        """
        raise NotImplementedError

    def option_image_nocomposite(self):
        """
        Return whether image composition by Matplotlib should be skipped.

        Raster backends should usually return False (letting the C-level
        rasterizer take care of image composition); vector backends should
        usually return ``not rcParams["image.composite_image"]``.
        """
        return False

    def option_scale_image(self):
        """
        Return whether arbitrary affine transformations in `draw_image` are
        supported (True for most vector backends).
        """
        return False

    def draw_tex(self, gc, x, y, s, prop, angle, *, mtext=None):
        """
        Draw a TeX instance.

        Parameters
        ----------
        gc : `.GraphicsContextBase`
            The graphics context.
        x : float
            The x location of the text in display coords.
        y : float
            The y location of the text baseline in display coords.
        s : str
            The TeX text string.
        prop : `~matplotlib.font_manager.FontProperties`
            The font properties.
        angle : float
            The rotation angle in degrees anti-clockwise.
        mtext : `matplotlib.text.Text`
            The original text object to be rendered.
        """
        self._draw_text_as_path(gc, x, y, s, prop, angle, ismath="TeX")

    def draw_text(self, gc, x, y, s, prop, angle, ismath=False, mtext=None):
        """
        Draw a text instance.

        Parameters
        ----------
        gc : `.GraphicsContextBase`
            The graphics context.
        x : float
            The x location of the text in display coords.
        y : float
            The y location of the text baseline in display coords.
        s : str
            The text string.
        prop : `~matplotlib.font_manager.FontProperties`
            The font properties.
        angle : float
            The rotation angle in degrees anti-clockwise.
        ismath : bool or "TeX"
            If True, use mathtext parser. If "TeX", use tex for rendering.
        mtext : `matplotlib.text.Text`
            The original text object to be rendered.

        Notes
        -----
        **Note for backend implementers:**

        When you are trying to determine if you have gotten your bounding box
        right (which is what enables the text layout/alignment to work
        properly), it helps to change the line in text.py::

            if 0: bbox_artist(self, renderer)

        to if 1, and then the actual bounding box will be plotted along with
        your text.
        """

        self._draw_text_as_path(gc, x, y, s, prop, angle, ismath)

    def _get_text_path_transform(self, x, y, s, prop, angle, ismath):
        """
        Return the text path and transform.

        Parameters
        ----------
        x : float
            The x location of the text in display coords.
        y : float
            The y location of the text baseline in display coords.
        s : str
            The text to be converted.
        prop : `~matplotlib.font_manager.FontProperties`
            The font property.
        angle : float
            Angle in degrees to render the text at.
        ismath : bool or "TeX"
            If True, use mathtext parser. If "TeX", use tex for rendering.
        """

        text2path = self._text2path
        fontsize = self.points_to_pixels(prop.get_size_in_points())
        verts, codes = text2path.get_text_path(prop, s, ismath=ismath)

        path = Path(verts, codes)
        angle = np.deg2rad(angle)
        if self.flipy():
            width, height = self.get_canvas_width_height()
            transform = (Affine2D()
                         .scale(fontsize / text2path.FONT_SCALE)
                         .rotate(angle)
                         .translate(x, height - y))
        else:
            transform = (Affine2D()
                         .scale(fontsize / text2path.FONT_SCALE)
                         .rotate(angle)
                         .translate(x, y))

        return path, transform

    def _draw_text_as_path(self, gc, x, y, s, prop, angle, ismath):
        """
        Draw the text by converting them to paths using `.TextToPath`.

        Parameters
        ----------
        gc : `.GraphicsContextBase`
            The graphics context.
        x : float
            The x location of the text in display coords.
        y : float
            The y location of the text baseline in display coords.
        s : str
            The text to be converted.
        prop : `~matplotlib.font_manager.FontProperties`
            The font property.
        angle : float
            Angle in degrees to render the text at.
        ismath : bool or "TeX"
            If True, use mathtext parser. If "TeX", use tex for rendering.
        """
        path, transform = self._get_text_path_transform(
            x, y, s, prop, angle, ismath)
        color = gc.get_rgb()
        gc.set_linewidth(0.0)
        self.draw_path(gc, path, transform, rgbFace=color)

    def get_text_width_height_descent(self, s, prop, ismath):
        """
        Get the width, height, and descent (offset from the bottom
        to the baseline), in display coords, of the string *s* with
        `.FontProperties` *prop*.
        """
        fontsize = prop.get_size_in_points()

        if ismath == 'TeX':
            # todo: handle properties
            return self.get_texmanager().get_text_width_height_descent(
                s, fontsize, renderer=self)

        dpi = self.points_to_pixels(72)
        if ismath:
            dims = self._text2path.mathtext_parser.parse(s, dpi, prop)
            return dims[0:3]  # return width, height, descent

        flags = self._text2path._get_hinting_flag()
        font = self._text2path._get_font(prop)
        font.set_size(fontsize, dpi)
        # the width and height of unrotated string
        font.set_text(s, 0.0, flags=flags)
        w, h = font.get_width_height()
        d = font.get_descent()
        w /= 64.0  # convert from subpixels
        h /= 64.0
        d /= 64.0
        return w, h, d

    def flipy(self):
        """
        Return whether y values increase from top to bottom.

        Note that this only affects drawing of texts.
        """
        return True

    def get_canvas_width_height(self):
        """Return the canvas width and height in display coords."""
        return 1, 1

    def get_texmanager(self):
        """Return the `.TexManager` instance."""
        if self._texmanager is None:
            self._texmanager = TexManager()
        return self._texmanager

    def new_gc(self):
        """Return an instance of a `.GraphicsContextBase`."""
        return GraphicsContextBase()

    def points_to_pixels(self, points):
        """
        Convert points to display units.

        You need to override this function (unless your backend
        doesn't have a dpi, e.g., postscript or svg).  Some imaging
        systems assume some value for pixels per inch::

            points to pixels = points * pixels_per_inch/72 * dpi/72

        Parameters
        ----------
        points : float or array-like

        Returns
        -------
        Points converted to pixels
        """
        return points

    def start_rasterizing(self):
        """
        Switch to the raster renderer.

        Used by `.MixedModeRenderer`.
        """

    def stop_rasterizing(self):
        """
        Switch back to the vector renderer and draw the contents of the raster
        renderer as an image on the vector renderer.

        Used by `.MixedModeRenderer`.
        """

    def start_filter(self):
        """
        Switch to a temporary renderer for image filtering effects.

        Currently only supported by the agg renderer.
        """

    def stop_filter(self, filter_func):
        """
        Switch back to the original renderer.  The contents of the temporary
        renderer is processed with the *filter_func* and is drawn on the
        original renderer as an image.

        Currently only supported by the agg renderer.
        """

    def _draw_disabled(self):
        """
        Context manager to temporary disable drawing.

        This is used for getting the drawn size of Artists.  This lets us
        run the draw process to update any Python state but does not pay the
        cost of the draw_XYZ calls on the canvas.
        """
        no_ops = {
            meth_name: lambda *args, **kwargs: None
            for meth_name in dir(RendererBase)
            if (meth_name.startswith("draw_")
                or meth_name in ["open_group", "close_group"])
        }

        return _setattr_cm(self, **no_ops)


class GraphicsContextBase:
    """An abstract base class that provides color, line styles, etc."""

    def __init__(self):
        self._alpha = 1.0
        self._forced_alpha = False  # if True, _alpha overrides A from RGBA
        self._antialiased = 1  # use 0, 1 not True, False for extension code
        self._capstyle = CapStyle('butt')
        self._cliprect = None
        self._clippath = None
        self._dashes = 0, None
        self._joinstyle = JoinStyle('round')
        self._linestyle = 'solid'
        self._linewidth = 1
        self._rgb = (0.0, 0.0, 0.0, 1.0)
        self._hatch = None
        self._hatch_color = colors.to_rgba(rcParams['hatch.color'])
        self._hatch_linewidth = rcParams['hatch.linewidth']
        self._url = None
        self._gid = None
        self._snap = None
        self._sketch = None

    def copy_properties(self, gc):
        """Copy properties from *gc* to self."""
        self._alpha = gc._alpha
        self._forced_alpha = gc._forced_alpha
        self._antialiased = gc._antialiased
        self._capstyle = gc._capstyle
        self._cliprect = gc._cliprect
        self._clippath = gc._clippath
        self._dashes = gc._dashes
        self._joinstyle = gc._joinstyle
        self._linestyle = gc._linestyle
        self._linewidth = gc._linewidth
        self._rgb = gc._rgb
        self._hatch = gc._hatch
        self._hatch_color = gc._hatch_color
        self._hatch_linewidth = gc._hatch_linewidth
        self._url = gc._url
        self._gid = gc._gid
        self._snap = gc._snap
        self._sketch = gc._sketch

    def restore(self):
        """
        Restore the graphics context from the stack - needed only
        for backends that save graphics contexts on a stack.
        """

    def get_alpha(self):
        """
        Return the alpha value used for blending - not supported on all
        backends.
        """
        return self._alpha

    def get_antialiased(self):
        """Return whether the object should try to do antialiased rendering."""
        return self._antialiased

    def get_capstyle(self):
        """Return the `.CapStyle`."""
        return self._capstyle.name

    def get_clip_rectangle(self):
        """
        Return the clip rectangle as a `~matplotlib.transforms.Bbox` instance.
        """
        return self._cliprect

    def get_clip_path(self):
        """
        Return the clip path in the form (path, transform), where path
        is a `~.path.Path` instance, and transform is
        an affine transform to apply to the path before clipping.
        """
        if self._clippath is not None:
            tpath, tr = self._clippath.get_transformed_path_and_affine()
            if np.all(np.isfinite(tpath.vertices)):
                return tpath, tr
            else:
                _log.warning("Ill-defined clip_path detected. Returning None.")
                return None, None
        return None, None

    def get_dashes(self):
        """
        Return the dash style as an (offset, dash-list) pair.

        See `.set_dashes` for details.

        Default value is (None, None).
        """
        return self._dashes

    def get_forced_alpha(self):
        """
        Return whether the value given by get_alpha() should be used to
        override any other alpha-channel values.
        """
        return self._forced_alpha

    def get_joinstyle(self):
        """Return the `.JoinStyle`."""
        return self._joinstyle.name

    def get_linewidth(self):
        """Return the line width in points."""
        return self._linewidth

    def get_rgb(self):
        """Return a tuple of three or four floats from 0-1."""
        return self._rgb

    def get_url(self):
        """Return a url if one is set, None otherwise."""
        return self._url

    def get_gid(self):
        """Return the object identifier if one is set, None otherwise."""
        return self._gid

    def get_snap(self):
        """
        Return the snap setting, which can be:

        * True: snap vertices to the nearest pixel center
        * False: leave vertices as-is
        * None: (auto) If the path contains only rectilinear line segments,
          round to the nearest pixel center
        """
        return self._snap

    def set_alpha(self, alpha):
        """
        Set the alpha value used for blending - not supported on all backends.

        If ``alpha=None`` (the default), the alpha components of the
        foreground and fill colors will be used to set their respective
        transparencies (where applicable); otherwise, ``alpha`` will override
        them.
        """
        if alpha is not None:
            self._alpha = alpha
            self._forced_alpha = True
        else:
            self._alpha = 1.0
            self._forced_alpha = False
        self.set_foreground(self._rgb, isRGBA=True)

    def set_antialiased(self, b):
        """Set whether object should be drawn with antialiased rendering."""
        # Use ints to make life easier on extension code trying to read the gc.
        self._antialiased = int(bool(b))

    @_docstring.interpd
    def set_capstyle(self, cs):
        """
        Set how to draw endpoints of lines.

        Parameters
        ----------
        cs : `.CapStyle` or %(CapStyle)s
        """
        self._capstyle = CapStyle(cs)

    def set_clip_rectangle(self, rectangle):
        """Set the clip rectangle to a `.Bbox` or None."""
        self._cliprect = rectangle

    def set_clip_path(self, path):
        """Set the clip path to a `.TransformedPath` or None."""
        _api.check_isinstance((transforms.TransformedPath, None), path=path)
        self._clippath = path

    def set_dashes(self, dash_offset, dash_list):
        """
        Set the dash style for the gc.

        Parameters
        ----------
        dash_offset : float
            Distance, in points, into the dash pattern at which to
            start the pattern. It is usually set to 0.
        dash_list : array-like or None
            The on-off sequence as points.  None specifies a solid line. All
            values must otherwise be non-negative (:math:`\\ge 0`).

        Notes
        -----
        See p. 666 of the PostScript
        `Language Reference
        <https://www.adobe.com/jp/print/postscript/pdfs/PLRM.pdf>`_
        for more info.
        """
        if dash_list is not None:
            dl = np.asarray(dash_list)
            if np.any(dl < 0.0):
                raise ValueError(
                    "All values in the dash list must be non-negative")
            if dl.size and not np.any(dl > 0.0):
                raise ValueError(
                    'At least one value in the dash list must be positive')
        self._dashes = dash_offset, dash_list

    def set_foreground(self, fg, isRGBA=False):
        """
        Set the foreground color.

        Parameters
        ----------
        fg : color
        isRGBA : bool
            If *fg* is known to be an ``(r, g, b, a)`` tuple, *isRGBA* can be
            set to True to improve performance.
        """
        if self._forced_alpha and isRGBA:
            self._rgb = fg[:3] + (self._alpha,)
        elif self._forced_alpha:
            self._rgb = colors.to_rgba(fg, self._alpha)
        elif isRGBA:
            self._rgb = fg
        else:
            self._rgb = colors.to_rgba(fg)

    @_docstring.interpd
    def set_joinstyle(self, js):
        """
        Set how to draw connections between line segments.

        Parameters
        ----------
        js : `.JoinStyle` or %(JoinStyle)s
        """
        self._joinstyle = JoinStyle(js)

    def set_linewidth(self, w):
        """Set the linewidth in points."""
        self._linewidth = float(w)

    def set_url(self, url):
        """Set the url for links in compatible backends."""
        self._url = url

    def set_gid(self, id):
        """Set the id."""
        self._gid = id

    def set_snap(self, snap):
        """
        Set the snap setting which may be:

        * True: snap vertices to the nearest pixel center
        * False: leave vertices as-is
        * None: (auto) If the path contains only rectilinear line segments,
          round to the nearest pixel center
        """
        self._snap = snap

    def set_hatch(self, hatch):
        """Set the hatch style (for fills)."""
        self._hatch = hatch

    def get_hatch(self):
        """Get the current hatch style."""
        return self._hatch

    def get_hatch_path(self, density=6.0):
        """Return a `.Path` for the current hatch."""
        hatch = self.get_hatch()
        if hatch is None:
            return None
        return Path.hatch(hatch, density)

    def get_hatch_color(self):
        """Get the hatch color."""
        return self._hatch_color

    def set_hatch_color(self, hatch_color):
        """Set the hatch color."""
        self._hatch_color = hatch_color

    def get_hatch_linewidth(self):
        """Get the hatch linewidth."""
        return self._hatch_linewidth

    def get_sketch_params(self):
        """
        Return the sketch parameters for the artist.

        Returns
        -------
        tuple or `None`

            A 3-tuple with the following elements:

            * ``scale``: The amplitude of the wiggle perpendicular to the
              source line.
            * ``length``: The length of the wiggle along the line.
            * ``randomness``: The scale factor by which the length is
              shrunken or expanded.

            May return `None` if no sketch parameters were set.
        """
        return self._sketch

    def set_sketch_params(self, scale=None, length=None, randomness=None):
        """
        Set the sketch parameters.

        Parameters
        ----------
        scale : float, optional
            The amplitude of the wiggle perpendicular to the source line, in
            pixels.  If scale is `None`, or not provided, no sketch filter will
            be provided.
        length : float, default: 128
            The length of the wiggle along the line, in pixels.
        randomness : float, default: 16
            The scale factor by which the length is shrunken or expanded.
        """
        self._sketch = (
            None if scale is None
            else (scale, length or 128., randomness or 16.))


class TimerBase:
    """
    A base class for providing timer events, useful for things animations.
    Backends need to implement a few specific methods in order to use their
    own timing mechanisms so that the timer events are integrated into their
    event loops.

    Subclasses must override the following methods:

    - ``_timer_start``: Backend-specific code for starting the timer.
    - ``_timer_stop``: Backend-specific code for stopping the timer.

    Subclasses may additionally override the following methods:

    - ``_timer_set_single_shot``: Code for setting the timer to single shot
      operating mode, if supported by the timer object.  If not, the `Timer`
      class itself will store the flag and the ``_on_timer`` method should be
      overridden to support such behavior.

    - ``_timer_set_interval``: Code for setting the interval on the timer, if
      there is a method for doing so on the timer object.

    - ``_on_timer``: The internal function that any timer object should call,
      which will handle the task of running all callbacks that have been set.
    """

    def __init__(self, interval=None, callbacks=None):
        """
        Parameters
        ----------
        interval : int, default: 1000ms
            The time between timer events in milliseconds.  Will be stored as
            ``timer.interval``.
        callbacks : list[tuple[callable, tuple, dict]]
            List of (func, args, kwargs) tuples that will be called upon
            timer events.  This list is accessible as ``timer.callbacks`` and
            can be manipulated directly, or the functions `add_callback` and
            `remove_callback` can be used.
        """
        self.callbacks = [] if callbacks is None else callbacks.copy()
        # Set .interval and not ._interval to go through the property setter.
        self.interval = 1000 if interval is None else interval
        self.single_shot = False

    def __del__(self):
        """Need to stop timer and possibly disconnect timer."""
        self._timer_stop()

    def start(self, interval=None):
        """
        Start the timer object.

        Parameters
        ----------
        interval : int, optional
            Timer interval in milliseconds; overrides a previously set interval
            if provided.
        """
        if interval is not None:
            self.interval = interval
        self._timer_start()

    def stop(self):
        """Stop the timer."""
        self._timer_stop()

    def _timer_start(self):
        pass

    def _timer_stop(self):
        pass

    @property
    def interval(self):
        """The time between timer events, in milliseconds."""
        return self._interval

    @interval.setter
    def interval(self, interval):
        # Force to int since none of the backends actually support fractional
        # milliseconds, and some error or give warnings.
        interval = int(interval)
        self._interval = interval
        self._timer_set_interval()

    @property
    def single_shot(self):
        """Whether this timer should stop after a single run."""
        return self._single

    @single_shot.setter
    def single_shot(self, ss):
        self._single = ss
        self._timer_set_single_shot()

    def add_callback(self, func, *args, **kwargs):
        """
        Register *func* to be called by timer when the event fires. Any
        additional arguments provided will be passed to *func*.

        This function returns *func*, which makes it possible to use it as a
        decorator.
        """
        self.callbacks.append((func, args, kwargs))
        return func

    def remove_callback(self, func, *args, **kwargs):
        """
        Remove *func* from list of callbacks.

        *args* and *kwargs* are optional and used to distinguish between copies
        of the same function registered to be called with different arguments.
        This behavior is deprecated.  In the future, ``*args, **kwargs`` won't
        be considered anymore; to keep a specific callback removable by itself,
        pass it to `add_callback` as a `functools.partial` object.
        """
        if args or kwargs:
            _api.warn_deprecated(
                "3.1", message="In a future version, Timer.remove_callback "
                "will not take *args, **kwargs anymore, but remove all "
                "callbacks where the callable matches; to keep a specific "
                "callback removable by itself, pass it to add_callback as a "
                "functools.partial object.")
            self.callbacks.remove((func, args, kwargs))
        else:
            funcs = [c[0] for c in self.callbacks]
            if func in funcs:
                self.callbacks.pop(funcs.index(func))

    def _timer_set_interval(self):
        """Used to set interval on underlying timer object."""

    def _timer_set_single_shot(self):
        """Used to set single shot on underlying timer object."""

    def _on_timer(self):
        """
        Runs all function that have been registered as callbacks. Functions
        can return False (or 0) if they should not be called any more. If there
        are no callbacks, the timer is automatically stopped.
        """
        for func, args, kwargs in self.callbacks:
            ret = func(*args, **kwargs)
            # docstring above explains why we use `if ret == 0` here,
            # instead of `if not ret`.
            # This will also catch `ret == False` as `False == 0`
            # but does not annoy the linters
            # https://docs.python.org/3/library/stdtypes.html#boolean-values
            if ret == 0:
                self.callbacks.remove((func, args, kwargs))

        if len(self.callbacks) == 0:
            self.stop()


class Event:
    """
    A Matplotlib event.

    The following attributes are defined and shown with their default values.
    Subclasses may define additional attributes.

    Attributes
    ----------
    name : str
        The event name.
    canvas : `FigureCanvasBase`
        The backend-specific canvas instance generating the event.
    guiEvent
        The GUI event that triggered the Matplotlib event.
    """

    def __init__(self, name, canvas, guiEvent=None):
        self.name = name
        self.canvas = canvas
        self._guiEvent = guiEvent
        self._guiEvent_deleted = False

    def _process(self):
        """Process this event on ``self.canvas``, then unset ``guiEvent``."""
        self.canvas.callbacks.process(self.name, self)
        self._guiEvent_deleted = True

    @property
    def guiEvent(self):
        # After deprecation elapses: remove _guiEvent_deleted; make guiEvent a plain
        # attribute set to None by _process.
        if self._guiEvent_deleted:
            _api.warn_deprecated(
                "3.8", message="Accessing guiEvent outside of the original GUI event "
                "handler is unsafe and deprecated since %(since)s; in the future, the "
                "attribute will be set to None after quitting the event handler.  You "
                "may separately record the value of the guiEvent attribute at your own "
                "risk.")
        return self._guiEvent


class DrawEvent(Event):
    """
    An event triggered by a draw operation on the canvas.

    In most backends, callbacks subscribed to this event will be fired after
    the rendering is complete but before the screen is updated. Any extra
    artists drawn to the canvas's renderer will be reflected without an
    explicit call to ``blit``.

    .. warning::

       Calling ``canvas.draw`` and ``canvas.blit`` in these callbacks may
       not be safe with all backends and may cause infinite recursion.

    A DrawEvent has a number of special attributes in addition to those defined
    by the parent `Event` class.

    Attributes
    ----------
    renderer : `RendererBase`
        The renderer for the draw event.
    """
    def __init__(self, name, canvas, renderer):
        super().__init__(name, canvas)
        self.renderer = renderer


class ResizeEvent(Event):
    """
    An event triggered by a canvas resize.

    A ResizeEvent has a number of special attributes in addition to those
    defined by the parent `Event` class.

    Attributes
    ----------
    width : int
        Width of the canvas in pixels.
    height : int
        Height of the canvas in pixels.
    """

    def __init__(self, name, canvas):
        super().__init__(name, canvas)
        self.width, self.height = canvas.get_width_height()


class CloseEvent(Event):
    """An event triggered by a figure being closed."""


class LocationEvent(Event):
    """
    An event that has a screen location.

    A LocationEvent has a number of special attributes in addition to those
    defined by the parent `Event` class.

    Attributes
    ----------
    x, y : int or None
        Event location in pixels from bottom left of canvas.
    inaxes : `~.axes.Axes` or None
        The `~.axes.Axes` instance over which the mouse is, if any.
    xdata, ydata : float or None
        Data coordinates of the mouse within *inaxes*, or *None* if the mouse
        is not over an Axes.
    modifiers : frozenset
        The keyboard modifiers currently being pressed (except for KeyEvent).
    """

    # Fully delete all occurrences of lastevent after deprecation elapses.
    _lastevent = None
    lastevent = _api.deprecated("3.8")(
        _api.classproperty(lambda cls: cls._lastevent))
    _last_axes_ref = None

    def __init__(self, name, canvas, x, y, guiEvent=None, *, modifiers=None):
        super().__init__(name, canvas, guiEvent=guiEvent)
        # x position - pixels from left of canvas
        self.x = int(x) if x is not None else x
        # y position - pixels from right of canvas
        self.y = int(y) if y is not None else y
        self.inaxes = None  # the Axes instance the mouse is over
        self.xdata = None   # x coord of mouse in data coords
        self.ydata = None   # y coord of mouse in data coords
        self.modifiers = frozenset(modifiers if modifiers is not None else [])

        if x is None or y is None:
            # cannot check if event was in Axes if no (x, y) info
            return

        self._set_inaxes(self.canvas.inaxes((x, y))
                         if self.canvas.mouse_grabber is None else
                         self.canvas.mouse_grabber,
                         (x, y))

    # Splitting _set_inaxes out is useful for the axes_leave_event handler: it
    # needs to generate synthetic LocationEvents with manually-set inaxes.  In
    # that latter case, xy has already been cast to int so it can directly be
    # read from self.x, self.y; in the normal case, however, it is more
    # accurate to pass the untruncated float x, y values passed to the ctor.

    def _set_inaxes(self, inaxes, xy=None):
        self.inaxes = inaxes
        if inaxes is not None:
            try:
                self.xdata, self.ydata = inaxes.transData.inverted().transform(
                    xy if xy is not None else (self.x, self.y))
            except ValueError:
                pass


class MouseButton(IntEnum):
    LEFT = 1
    MIDDLE = 2
    RIGHT = 3
    BACK = 8
    FORWARD = 9


class MouseEvent(LocationEvent):
    """
    A mouse event ('button_press_event', 'button_release_event', \
'scroll_event', 'motion_notify_event').

    A MouseEvent has a number of special attributes in addition to those
    defined by the parent `Event` and `LocationEvent` classes.

    Attributes
    ----------
    button : None or `MouseButton` or {'up', 'down'}
        The button pressed. 'up' and 'down' are used for scroll events.

        Note that LEFT and RIGHT actually refer to the "primary" and
        "secondary" buttons, i.e. if the user inverts their left and right
        buttons ("left-handed setting") then the LEFT button will be the one
        physically on the right.

        If this is unset, *name* is "scroll_event", and *step* is nonzero, then
        this will be set to "up" or "down" depending on the sign of *step*.

    key : None or str
        The key pressed when the mouse event triggered, e.g. 'shift'.
        See `KeyEvent`.

        .. warning::
           This key is currently obtained from the last 'key_press_event' or
           'key_release_event' that occurred within the canvas.  Thus, if the
           last change of keyboard state occurred while the canvas did not have
           focus, this attribute will be wrong.  On the other hand, the
           ``modifiers`` attribute should always be correct, but it can only
           report on modifier keys.

    step : float
        The number of scroll steps (positive for 'up', negative for 'down').
        This applies only to 'scroll_event' and defaults to 0 otherwise.

    dblclick : bool
        Whether the event is a double-click. This applies only to
        'button_press_event' and is False otherwise. In particular, it's
        not used in 'button_release_event'.

    Examples
    --------
    ::

        def on_press(event):
            print('you pressed', event.button, event.xdata, event.ydata)

        cid = fig.canvas.mpl_connect('button_press_event', on_press)
    """

    def __init__(self, name, canvas, x, y, button=None, key=None,
                 step=0, dblclick=False, guiEvent=None, *, modifiers=None):
        super().__init__(
            name, canvas, x, y, guiEvent=guiEvent, modifiers=modifiers)
        if button in MouseButton.__members__.values():
            button = MouseButton(button)
        if name == "scroll_event" and button is None:
            if step > 0:
                button = "up"
            elif step < 0:
                button = "down"
        self.button = button
        self.key = key
        self.step = step
        self.dblclick = dblclick

    def __str__(self):
        return (f"{self.name}: "
                f"xy=({self.x}, {self.y}) xydata=({self.xdata}, {self.ydata}) "
                f"button={self.button} dblclick={self.dblclick} "
                f"inaxes={self.inaxes}")


class HoverEvent(Event):
    """
    A hover event.

    This event is fired when the mouse is moved on the canvas
    sufficiently close to an artist that has been made hoverable with
    `.Artist.set_hover`.

    A HoverEvent has a number of special attributes in addition to those defined
    by the parent `Event` class.

    Attributes
    ----------
    mouseevent : `MouseEvent`
        The mouse event that generated the hover.
    artist : `matplotlib.artist.Artist`
        The hovered artist.  Note that artists are not hoverable by default
        (see `.Artist.set_hover`).
    other
        Additional attributes may be present depending on the type of the
        hovered object; e.g., a `.Line2D` hover may define different extra
        attributes than a `.PatchCollection` hover.

    Examples
    --------
    Bind a function ``on_hover()`` to hover events, that prints the coordinates
    of the hovered data point::

        ax.plot(np.rand(100), 'o', picker=5)  # 5 points tolerance

        def on_hover(event):
            line = event.artist
            xdata, ydata = line.get_data()
            ind = event.ind
            print(f'on hover line: {xdata[ind]:.3f}, {ydata[ind]:.3f}')

        cid = fig.canvas.mpl_connect('motion_notify_event', on_hover)
    """

    def __init__(self, name, canvas, mouseevent, artist,
                 guiEvent=None, **kwargs):
        if guiEvent is None:
            guiEvent = mouseevent.guiEvent
        super().__init__(name, canvas, guiEvent)
        self.mouseevent = mouseevent
        self.artist = artist
        self.__dict__.update(kwargs)


class PickEvent(Event):
    """
    A pick event.

    This event is fired when the user picks a location on the canvas
    sufficiently close to an artist that has been made pickable with
    `.Artist.set_picker`.

    A PickEvent has a number of special attributes in addition to those defined
    by the parent `Event` class.

    Attributes
    ----------
    mouseevent : `MouseEvent`
        The mouse event that generated the pick.
    artist : `matplotlib.artist.Artist`
        The picked artist.  Note that artists are not pickable by default
        (see `.Artist.set_picker`).
    other
        Additional attributes may be present depending on the type of the
        picked object; e.g., a `.Line2D` pick may define different extra
        attributes than a `.PatchCollection` pick.

    Examples
    --------
    Bind a function ``on_pick()`` to pick events, that prints the coordinates
    of the picked data point::

        ax.plot(np.rand(100), 'o', picker=5)  # 5 points tolerance

        def on_pick(event):
            line = event.artist
            xdata, ydata = line.get_data()
            ind = event.ind
            print(f'on pick line: {xdata[ind]:.3f}, {ydata[ind]:.3f}')

        cid = fig.canvas.mpl_connect('pick_event', on_pick)
    """

    def __init__(self, name, canvas, mouseevent, artist,
                 guiEvent=None, **kwargs):
        if guiEvent is None:
            guiEvent = mouseevent.guiEvent
        super().__init__(name, canvas, guiEvent)
        self.mouseevent = mouseevent
        self.artist = artist
        self.__dict__.update(kwargs)


class KeyEvent(LocationEvent):
    """
    A key event (key press, key release).

    A KeyEvent has a number of special attributes in addition to those defined
    by the parent `Event` and `LocationEvent` classes.

    Attributes
    ----------
    key : None or str
        The key(s) pressed. Could be *None*, a single case sensitive Unicode
        character ("g", "G", "#", etc.), a special key ("control", "shift",
        "f1", "up", etc.) or a combination of the above (e.g., "ctrl+alt+g",
        "ctrl+alt+G").

    Notes
    -----
    Modifier keys will be prefixed to the pressed key and will be in the order
    "ctrl", "alt", "super". The exception to this rule is when the pressed key
    is itself a modifier key, therefore "ctrl+alt" and "alt+control" can both
    be valid key values.

    Examples
    --------
    ::

        def on_key(event):
            print('you pressed', event.key, event.xdata, event.ydata)

        cid = fig.canvas.mpl_connect('key_press_event', on_key)
    """

    def __init__(self, name, canvas, key, x=0, y=0, guiEvent=None):
        super().__init__(name, canvas, x, y, guiEvent=guiEvent)
        self.key = key


# Default callback for key events.
def _key_handler(event):
    # Dead reckoning of key.
    if event.name == "key_press_event":
        event.canvas._key = event.key
    elif event.name == "key_release_event":
        event.canvas._key = None


# Default callback for mouse events.
def _mouse_handler(event):
    # Dead-reckoning of button and key.
    if event.name == "button_press_event":
        event.canvas._button = event.button
    elif event.name == "button_release_event":
        event.canvas._button = None
    elif event.name == "motion_notify_event" and event.button is None:
        event.button = event.canvas._button
    if event.key is None:
        event.key = event.canvas._key
    # Emit axes_enter/axes_leave.
    if event.name == "motion_notify_event":
        last_ref = LocationEvent._last_axes_ref
        last_axes = last_ref() if last_ref else None
        if last_axes != event.inaxes:
            if last_axes is not None:
                # Create a synthetic LocationEvent for the axes_leave_event.
                # Its inaxes attribute needs to be manually set (because the
                # cursor is actually *out* of that axes at that point); this is
                # done with the internal _set_inaxes method which ensures that
                # the xdata and ydata attributes are also correct.
                try:
                    leave_event = LocationEvent(
                        "axes_leave_event", last_axes.figure.canvas,
                        event.x, event.y, event.guiEvent,
                        modifiers=event.modifiers)
                    leave_event._set_inaxes(last_axes)
                    last_axes.figure.canvas.callbacks.process(
                        "axes_leave_event", leave_event)
                except Exception:
                    pass  # The last canvas may already have been torn down.
            if event.inaxes is not None:
                event.canvas.callbacks.process("axes_enter_event", event)
        LocationEvent._last_axes_ref = (
            weakref.ref(event.inaxes) if event.inaxes else None)
        LocationEvent._lastevent = (
            None if event.name == "figure_leave_event" else event)


def _get_renderer(figure, print_method=None):
    """
    Get the renderer that would be used to save a `.Figure`.

    If you need a renderer without any active draw methods use
    renderer._draw_disabled to temporary patch them out at your call site.
    """
    # This is implemented by triggering a draw, then immediately jumping out of
    # Figure.draw() by raising an exception.

    class Done(Exception):
        pass

    def _draw(renderer): raise Done(renderer)

    with cbook._setattr_cm(figure, draw=_draw), ExitStack() as stack:
        if print_method is None:
            fmt = figure.canvas.get_default_filetype()
            # Even for a canvas' default output type, a canvas switch may be
            # needed, e.g. for FigureCanvasBase.
            print_method = stack.enter_context(
                figure.canvas._switch_canvas_and_return_print_method(fmt))
        try:
            print_method(io.BytesIO())
        except Done as exc:
            renderer, = exc.args
            return renderer
        else:
            raise RuntimeError(f"{print_method} did not call Figure.draw, so "
                               f"no renderer is available")


def _no_output_draw(figure):
    # _no_output_draw was promoted to the figure level, but
    # keep this here in case someone was calling it...
    figure.draw_without_rendering()


def _is_non_interactive_terminal_ipython(ip):
    """
    Return whether we are in a terminal IPython, but non interactive.

    When in _terminal_ IPython, ip.parent will have and `interact` attribute,
    if this attribute is False we do not setup eventloop integration as the
    user will _not_ interact with IPython. In all other case (ZMQKernel, or is
    interactive), we do.
    """
    return (hasattr(ip, 'parent')
            and (ip.parent is not None)
            and getattr(ip.parent, 'interact', None) is False)


class FigureCanvasBase:
    """
    The canvas the figure renders into.

    Attributes
    ----------
    figure : `matplotlib.figure.Figure`
        A high-level figure instance.
    """

    # Set to one of {"qt", "gtk3", "gtk4", "wx", "tk", "macosx"} if an
    # interactive framework is required, or None otherwise.
    required_interactive_framework = None

    # The manager class instantiated by new_manager.
    # (This is defined as a classproperty because the manager class is
    # currently defined *after* the canvas class, but one could also assign
    # ``FigureCanvasBase.manager_class = FigureManagerBase``
    # after defining both classes.)
    manager_class = _api.classproperty(lambda cls: FigureManagerBase)

    events = [
        'resize_event',
        'draw_event',
        'key_press_event',
        'key_release_event',
        'button_press_event',
        'button_release_event',
        'scroll_event',
        'motion_notify_event',
        'pick_event',
        'figure_enter_event',
        'figure_leave_event',
        'axes_enter_event',
        'axes_leave_event',
        'close_event',
        'hover_event'
    ]

    fixed_dpi = None

    filetypes = _default_filetypes

    @_api.classproperty
    def supports_blit(cls):
        """If this Canvas sub-class supports blitting."""
        return (hasattr(cls, "copy_from_bbox")
                and hasattr(cls, "restore_region"))

    def __init__(self, figure=None):
        from matplotlib.figure import Figure
        self._fix_ipython_backend2gui()
        self._is_idle_drawing = True
        self._is_saving = False
        if figure is None:
            figure = Figure()
        figure.set_canvas(self)
        self.figure = figure
        self.manager = None
        self.widgetlock = widgets.LockDraw()
        self._button = None  # the button pressed
        self._key = None  # the key pressed
        self.mouse_grabber = None  # the Axes currently grabbing mouse
        self.toolbar = None  # NavigationToolbar2 will set me
        self._is_idle_drawing = False
        # We don't want to scale up the figure DPI more than once.
        figure._original_dpi = figure.dpi
        self._device_pixel_ratio = 1
        super().__init__()  # Typically the GUI widget init (if any).

    callbacks = property(lambda self: self.figure._canvas_callbacks)
    button_pick_id = property(lambda self: self.figure._button_pick_id)
    scroll_pick_id = property(lambda self: self.figure._scroll_pick_id)

    @classmethod
    @functools.cache
    def _fix_ipython_backend2gui(cls):
        # Fix hard-coded module -> toolkit mapping in IPython (used for
        # `ipython --auto`).  This cannot be done at import time due to
        # ordering issues, so we do it when creating a canvas, and should only
        # be done once per class (hence the `cache`).
        if sys.modules.get("IPython") is None:
            return
        import IPython
        ip = IPython.get_ipython()
        if not ip:
            return
        from IPython.core import pylabtools as pt
        if (not hasattr(pt, "backend2gui")
                or not hasattr(ip, "enable_matplotlib")):
            # In case we ever move the patch to IPython and remove these APIs,
            # don't break on our side.
            return
        backend2gui_rif = {
            "qt": "qt",
            "gtk3": "gtk3",
            "gtk4": "gtk4",
            "wx": "wx",
            "macosx": "osx",
        }.get(cls.required_interactive_framework)
        if backend2gui_rif:
            if _is_non_interactive_terminal_ipython(ip):
                ip.enable_gui(backend2gui_rif)

    @classmethod
    def new_manager(cls, figure, num):
        """
        Create a new figure manager for *figure*, using this canvas class.

        Notes
        -----
        This method should not be reimplemented in subclasses.  If
        custom manager creation logic is needed, please reimplement
        ``FigureManager.create_with_canvas``.
        """
        return cls.manager_class.create_with_canvas(cls, figure, num)

    @contextmanager
    def _idle_draw_cntx(self):
        self._is_idle_drawing = True
        try:
            yield
        finally:
            self._is_idle_drawing = False

    def is_saving(self):
        """
        Return whether the renderer is in the process of saving
        to a file, rather than rendering for an on-screen buffer.
        """
        return self._is_saving

    def blit(self, bbox=None):
        """Blit the canvas in bbox (default entire canvas)."""

    def inaxes(self, xy):
        """
        Return the topmost visible `~.axes.Axes` containing the point *xy*.

        Parameters
        ----------
        xy : (float, float)
            (x, y) pixel positions from left/bottom of the canvas.

        Returns
        -------
        `~matplotlib.axes.Axes` or None
            The topmost visible Axes containing the point, or None if there
            is no Axes at the point.
        """
        axes_list = [a for a in self.figure.get_axes()
                     if a.patch.contains_point(xy) and a.get_visible()]
        if axes_list:
            axes = cbook._topmost_artist(axes_list)
        else:
            axes = None

        return axes

    def grab_mouse(self, ax):
        """
        Set the child `~.axes.Axes` which is grabbing the mouse events.

        Usually called by the widgets themselves. It is an error to call this
        if the mouse is already grabbed by another Axes.
        """
        if self.mouse_grabber not in (None, ax):
            raise RuntimeError("Another Axes already grabs mouse input")
        self.mouse_grabber = ax

    def release_mouse(self, ax):
        """
        Release the mouse grab held by the `~.axes.Axes` *ax*.

        Usually called by the widgets. It is ok to call this even if *ax*
        doesn't have the mouse grab currently.
        """
        if self.mouse_grabber is ax:
            self.mouse_grabber = None

    def set_cursor(self, cursor):
        """
        Set the current cursor.

        This may have no effect if the backend does not display anything.

        If required by the backend, this method should trigger an update in
        the backend event loop after the cursor is set, as this method may be
        called e.g. before a long-running task during which the GUI is not
        updated.

        Parameters
        ----------
        cursor : `.Cursors`
            The cursor to display over the canvas. Note: some backends may
            change the cursor for the entire window.
        """

    def draw(self, *args, **kwargs):
        """
        Render the `.Figure`.

        This method must walk the artist tree, even if no output is produced,
        because it triggers deferred work that users may want to access
        before saving output to disk. For example computing limits,
        auto-limits, and tick values.
        """

    def draw_idle(self, *args, **kwargs):
        """
        Request a widget redraw once control returns to the GUI event loop.

        Even if multiple calls to `draw_idle` occur before control returns
        to the GUI event loop, the figure will only be rendered once.

        Notes
        -----
        Backends may choose to override the method and implement their own
        strategy to prevent multiple renderings.

        """
        if not self._is_idle_drawing:
            with self._idle_draw_cntx():
                self.draw(*args, **kwargs)

    @property
    def device_pixel_ratio(self):
        """
        The ratio of physical to logical pixels used for the canvas on screen.

        By default, this is 1, meaning physical and logical pixels are the same
        size. Subclasses that support High DPI screens may set this property to
        indicate that said ratio is different. All Matplotlib interaction,
        unless working directly with the canvas, remains in logical pixels.

        """
        return self._device_pixel_ratio

    def _set_device_pixel_ratio(self, ratio):
        """
        Set the ratio of physical to logical pixels used for the canvas.

        Subclasses that support High DPI screens can set this property to
        indicate that said ratio is different. The canvas itself will be
        created at the physical size, while the client side will use the
        logical size. Thus the DPI of the Figure will change to be scaled by
        this ratio. Implementations that support High DPI screens should use
        physical pixels for events so that transforms back to Axes space are
        correct.

        By default, this is 1, meaning physical and logical pixels are the same
        size.

        Parameters
        ----------
        ratio : float
            The ratio of logical to physical pixels used for the canvas.

        Returns
        -------
        bool
            Whether the ratio has changed. Backends may interpret this as a
            signal to resize the window, repaint the canvas, or change any
            other relevant properties.
        """
        if self._device_pixel_ratio == ratio:
            return False
        # In cases with mixed resolution displays, we need to be careful if the
        # device pixel ratio changes - in this case we need to resize the
        # canvas accordingly. Some backends provide events that indicate a
        # change in DPI, but those that don't will update this before drawing.
        dpi = ratio * self.figure._original_dpi
        self.figure._set_dpi(dpi, forward=False)
        self._device_pixel_ratio = ratio
        return True

    def get_width_height(self, *, physical=False):
        """
        Return the figure width and height in integral points or pixels.

        When the figure is used on High DPI screens (and the backend supports
        it), the truncation to integers occurs after scaling by the device
        pixel ratio.

        Parameters
        ----------
        physical : bool, default: False
            Whether to return true physical pixels or logical pixels. Physical
            pixels may be used by backends that support HiDPI, but still
            configure the canvas using its actual size.

        Returns
        -------
        width, height : int
            The size of the figure, in points or pixels, depending on the
            backend.
        """
        return tuple(int(size / (1 if physical else self.device_pixel_ratio))
                     for size in self.figure.bbox.max)

    @classmethod
    def get_supported_filetypes(cls):
        """Return dict of savefig file formats supported by this backend."""
        return cls.filetypes

    @classmethod
    def get_supported_filetypes_grouped(cls):
        """
        Return a dict of savefig file formats supported by this backend,
        where the keys are a file type name, such as 'Joint Photographic
        Experts Group', and the values are a list of filename extensions used
        for that filetype, such as ['jpg', 'jpeg'].
        """
        groupings = {}
        for ext, name in cls.filetypes.items():
            groupings.setdefault(name, []).append(ext)
            groupings[name].sort()
        return groupings

    @contextmanager
    def _switch_canvas_and_return_print_method(self, fmt, backend=None):
        """
        Context manager temporarily setting the canvas for saving the figure::

            with canvas._switch_canvas_and_return_print_method(fmt, backend) \\
                    as print_method:
                # ``print_method`` is a suitable ``print_{fmt}`` method, and
                # the figure's canvas is temporarily switched to the method's
                # canvas within the with... block.  ``print_method`` is also
                # wrapped to suppress extra kwargs passed by ``print_figure``.

        Parameters
        ----------
        fmt : str
            If *backend* is None, then determine a suitable canvas class for
            saving to format *fmt* -- either the current canvas class, if it
            supports *fmt*, or whatever `get_registered_canvas_class` returns;
            switch the figure canvas to that canvas class.
        backend : str or None, default: None
            If not None, switch the figure canvas to the ``FigureCanvas`` class
            of the given backend.
        """
        canvas = None
        if backend is not None:
            # Return a specific canvas class, if requested.
            canvas_class = (
                importlib.import_module(cbook._backend_module_name(backend))
                .FigureCanvas)
            if not hasattr(canvas_class, f"print_{fmt}"):
                raise ValueError(
                    f"The {backend!r} backend does not support {fmt} output")
        elif hasattr(self, f"print_{fmt}"):
            # Return the current canvas if it supports the requested format.
            canvas = self
            canvas_class = None  # Skip call to switch_backends.
        else:
            # Return a default canvas for the requested format, if it exists.
            canvas_class = get_registered_canvas_class(fmt)
        if canvas_class:
            canvas = self.switch_backends(canvas_class)
        if canvas is None:
            raise ValueError(
                "Format {!r} is not supported (supported formats: {})".format(
                    fmt, ", ".join(sorted(self.get_supported_filetypes()))))
        meth = getattr(canvas, f"print_{fmt}")
        mod = (meth.func.__module__
               if hasattr(meth, "func")  # partialmethod, e.g. backend_wx.
               else meth.__module__)
        if mod.startswith(("matplotlib.", "mpl_toolkits.")):
            optional_kws = {  # Passed by print_figure for other renderers.
                "dpi", "facecolor", "edgecolor", "orientation",
                "bbox_inches_restore"}
            skip = optional_kws - {*inspect.signature(meth).parameters}
            print_method = functools.wraps(meth)(lambda *args, **kwargs: meth(
                *args, **{k: v for k, v in kwargs.items() if k not in skip}))
        else:  # Let third-parties do as they see fit.
            print_method = meth
        try:
            yield print_method
        finally:
            self.figure.canvas = self

    def print_figure(
            self, filename, dpi=None, facecolor=None, edgecolor=None,
            orientation='portrait', format=None, *,
            bbox_inches=None, pad_inches=None, bbox_extra_artists=None,
            backend=None, **kwargs):
        """
        Render the figure to hardcopy. Set the figure patch face and edge
        colors.  This is useful because some of the GUIs have a gray figure
        face color background and you'll probably want to override this on
        hardcopy.

        Parameters
        ----------
        filename : str or path-like or file-like
            The file where the figure is saved.

        dpi : float, default: :rc:`savefig.dpi`
            The dots per inch to save the figure in.

        facecolor : color or 'auto', default: :rc:`savefig.facecolor`
            The facecolor of the figure.  If 'auto', use the current figure
            facecolor.

        edgecolor : color or 'auto', default: :rc:`savefig.edgecolor`
            The edgecolor of the figure.  If 'auto', use the current figure
            edgecolor.

        orientation : {'landscape', 'portrait'}, default: 'portrait'
            Only currently applies to PostScript printing.

        format : str, optional
            Force a specific file format. If not given, the format is inferred
            from the *filename* extension, and if that fails from
            :rc:`savefig.format`.

        bbox_inches : 'tight' or `.Bbox`, default: :rc:`savefig.bbox`
            Bounding box in inches: only the given portion of the figure is
            saved.  If 'tight', try to figure out the tight bbox of the figure.

        pad_inches : float or 'layout', default: :rc:`savefig.pad_inches`
            Amount of padding in inches around the figure when bbox_inches is
            'tight'. If 'layout' use the padding from the constrained or
            compressed layout engine; ignored if one of those engines is not in
            use.

        bbox_extra_artists : list of `~matplotlib.artist.Artist`, optional
            A list of extra artists that will be considered when the
            tight bbox is calculated.

        backend : str, optional
            Use a non-default backend to render the file, e.g. to render a
            png file with the "cairo" backend rather than the default "agg",
            or a pdf file with the "pgf" backend rather than the default
            "pdf".  Note that the default backend is normally sufficient.  See
            :ref:`the-builtin-backends` for a list of valid backends for each
            file format.  Custom backends can be referenced as "module://...".
        """
        if format is None:
            # get format from filename, or from backend's default filetype
            if isinstance(filename, os.PathLike):
                filename = os.fspath(filename)
            if isinstance(filename, str):
                format = os.path.splitext(filename)[1][1:]
            if format is None or format == '':
                format = self.get_default_filetype()
                if isinstance(filename, str):
                    filename = filename.rstrip('.') + '.' + format
        format = format.lower()

        if dpi is None:
            dpi = rcParams['savefig.dpi']
        if dpi == 'figure':
            dpi = getattr(self.figure, '_original_dpi', self.figure.dpi)

        # Remove the figure manager, if any, to avoid resizing the GUI widget.
        with cbook._setattr_cm(self, manager=None), \
             self._switch_canvas_and_return_print_method(format, backend) \
                 as print_method, \
             cbook._setattr_cm(self.figure, dpi=dpi), \
             cbook._setattr_cm(self.figure.canvas, _device_pixel_ratio=1), \
             cbook._setattr_cm(self.figure.canvas, _is_saving=True), \
             ExitStack() as stack:

            for prop in ["facecolor", "edgecolor"]:
                color = locals()[prop]
                if color is None:
                    color = rcParams[f"savefig.{prop}"]
                if not cbook._str_equal(color, "auto"):
                    stack.enter_context(self.figure._cm_set(**{prop: color}))

            if bbox_inches is None:
                bbox_inches = rcParams['savefig.bbox']

            layout_engine = self.figure.get_layout_engine()
            if layout_engine is not None or bbox_inches == "tight":
                # we need to trigger a draw before printing to make sure
                # CL works.  "tight" also needs a draw to get the right
                # locations:
                renderer = _get_renderer(
                    self.figure,
                    functools.partial(
                        print_method, orientation=orientation)
                )
                with getattr(renderer, "_draw_disabled", nullcontext)():
                    self.figure.draw(renderer)

            if bbox_inches:
                if bbox_inches == "tight":
                    bbox_inches = self.figure.get_tightbbox(
                        renderer, bbox_extra_artists=bbox_extra_artists)
                    if (isinstance(layout_engine, ConstrainedLayoutEngine) and
                            pad_inches == "layout"):
                        h_pad = layout_engine.get()["h_pad"]
                        w_pad = layout_engine.get()["w_pad"]
                    else:
                        if pad_inches in [None, "layout"]:
                            pad_inches = rcParams['savefig.pad_inches']
                        h_pad = w_pad = pad_inches
                    bbox_inches = bbox_inches.padded(w_pad, h_pad)

                # call adjust_bbox to save only the given area
                restore_bbox = _tight_bbox.adjust_bbox(
                    self.figure, bbox_inches, self.figure.canvas.fixed_dpi)

                _bbox_inches_restore = (bbox_inches, restore_bbox)
            else:
                _bbox_inches_restore = None

            # we have already done layout above, so turn it off:
            stack.enter_context(self.figure._cm_set(layout_engine='none'))
            try:
                # _get_renderer may change the figure dpi (as vector formats
                # force the figure dpi to 72), so we need to set it again here.
                with cbook._setattr_cm(self.figure, dpi=dpi):
                    result = print_method(
                        filename,
                        facecolor=facecolor,
                        edgecolor=edgecolor,
                        orientation=orientation,
                        bbox_inches_restore=_bbox_inches_restore,
                        **kwargs)
            finally:
                if bbox_inches and restore_bbox:
                    restore_bbox()

            return result

    @classmethod
    def get_default_filetype(cls):
        """
        Return the default savefig file format as specified in
        :rc:`savefig.format`.

        The returned string does not include a period. This method is
        overridden in backends that only support a single file type.
        """
        return rcParams['savefig.format']

    def get_default_filename(self):
        """
        Return a string, which includes extension, suitable for use as
        a default filename.
        """
        basename = (self.manager.get_window_title() if self.manager is not None
                    else '')
        basename = (basename or 'image').replace(' ', '_')
        filetype = self.get_default_filetype()
        filename = basename + '.' + filetype
        return filename

    def switch_backends(self, FigureCanvasClass):
        """
        Instantiate an instance of FigureCanvasClass

        This is used for backend switching, e.g., to instantiate a
        FigureCanvasPS from a FigureCanvasGTK.  Note, deep copying is
        not done, so any changes to one of the instances (e.g., setting
        figure size or line props), will be reflected in the other
        """
        newCanvas = FigureCanvasClass(self.figure)
        newCanvas._is_saving = self._is_saving
        return newCanvas

    def mpl_connect(self, s, func):
        """
        Bind function *func* to event *s*.

        Parameters
        ----------
        s : str
            One of the following events ids:

            - 'button_press_event'
            - 'button_release_event'
            - 'draw_event'
            - 'key_press_event'
            - 'key_release_event'
            - 'motion_notify_event'
            - 'pick_event'
            - 'resize_event'
            - 'scroll_event'
            - 'figure_enter_event',
            - 'figure_leave_event',
            - 'axes_enter_event',
            - 'axes_leave_event'
            - 'close_event'
            - 'hover_event'

        func : callable
            The callback function to be executed, which must have the
            signature::

                def func(event: Event) -> Any

            For the location events (button and key press/release), if the
            mouse is over the Axes, the ``inaxes`` attribute of the event will
            be set to the `~matplotlib.axes.Axes` the event occurs is over, and
            additionally, the variables ``xdata`` and ``ydata`` attributes will
            be set to the mouse location in data coordinates.  See `.KeyEvent`
            and `.MouseEvent` for more info.

            .. note::

                If func is a method, this only stores a weak reference to the
                method. Thus, the figure does not influence the lifetime of
                the associated object. Usually, you want to make sure that the
                object is kept alive throughout the lifetime of the figure by
                holding a reference to it.

        Returns
        -------
        cid
            A connection id that can be used with
            `.FigureCanvasBase.mpl_disconnect`.

        Examples
        --------
        ::

            def on_press(event):
                print('you pressed', event.button, event.xdata, event.ydata)

            cid = canvas.mpl_connect('button_press_event', on_press)
        """

        return self.callbacks.connect(s, func)

    def mpl_disconnect(self, cid):
        """
        Disconnect the callback with id *cid*.

        Examples
        --------
        ::

            cid = canvas.mpl_connect('button_press_event', on_press)
            # ... later
            canvas.mpl_disconnect(cid)
        """
        return self.callbacks.disconnect(cid)

    # Internal subclasses can override _timer_cls instead of new_timer, though
    # this is not a public API for third-party subclasses.
    _timer_cls = TimerBase

    def new_timer(self, interval=None, callbacks=None):
        """
        Create a new backend-specific subclass of `.Timer`.

        This is useful for getting periodic events through the backend's native
        event loop.  Implemented only for backends with GUIs.

        Parameters
        ----------
        interval : int
            Timer interval in milliseconds.

        callbacks : list[tuple[callable, tuple, dict]]
            Sequence of (func, args, kwargs) where ``func(*args, **kwargs)``
            will be executed by the timer every *interval*.

            Callbacks which return ``False`` or ``0`` will be removed from the
            timer.

        Examples
        --------
        >>> timer = fig.canvas.new_timer(callbacks=[(f1, (1,), {'a': 3})])
        """
        return self._timer_cls(interval=interval, callbacks=callbacks)

    def flush_events(self):
        """
        Flush the GUI events for the figure.

        Interactive backends need to reimplement this method.
        """

    def start_event_loop(self, timeout=0):
        """
        Start a blocking event loop.

        Such an event loop is used by interactive functions, such as
        `~.Figure.ginput` and `~.Figure.waitforbuttonpress`, to wait for
        events.

        The event loop blocks until a callback function triggers
        `stop_event_loop`, or *timeout* is reached.

        If *timeout* is 0 or negative, never timeout.

        Only interactive backends need to reimplement this method and it relies
        on `flush_events` being properly implemented.

        Interactive backends should implement this in a more native way.
        """
        if timeout <= 0:
            timeout = np.inf
        timestep = 0.01
        counter = 0
        self._looping = True
        while self._looping and counter * timestep < timeout:
            self.flush_events()
            time.sleep(timestep)
            counter += 1

    def stop_event_loop(self):
        """
        Stop the current blocking event loop.

        Interactive backends need to reimplement this to match
        `start_event_loop`
        """
        self._looping = False


def key_press_handler(event, canvas=None, toolbar=None):
    """
    Implement the default Matplotlib key bindings for the canvas and toolbar
    described at :ref:`key-event-handling`.

    Parameters
    ----------
    event : `KeyEvent`
        A key press/release event.
    canvas : `FigureCanvasBase`, default: ``event.canvas``
        The backend-specific canvas instance.  This parameter is kept for
        back-compatibility, but, if set, should always be equal to
        ``event.canvas``.
    toolbar : `NavigationToolbar2`, default: ``event.canvas.toolbar``
        The navigation cursor toolbar.  This parameter is kept for
        back-compatibility, but, if set, should always be equal to
        ``event.canvas.toolbar``.
    """
    # these bindings happen whether you are over an Axes or not

    if event.key is None:
        return
    if canvas is None:
        canvas = event.canvas
    if toolbar is None:
        toolbar = canvas.toolbar

    # Load key-mappings from rcParams.
    fullscreen_keys = rcParams['keymap.fullscreen']
    home_keys = rcParams['keymap.home']
    back_keys = rcParams['keymap.back']
    forward_keys = rcParams['keymap.forward']
    pan_keys = rcParams['keymap.pan']
    zoom_keys = rcParams['keymap.zoom']
    save_keys = rcParams['keymap.save']
    quit_keys = rcParams['keymap.quit']
    quit_all_keys = rcParams['keymap.quit_all']
    grid_keys = rcParams['keymap.grid']
    grid_minor_keys = rcParams['keymap.grid_minor']
    toggle_yscale_keys = rcParams['keymap.yscale']
    toggle_xscale_keys = rcParams['keymap.xscale']

    # toggle fullscreen mode ('f', 'ctrl + f')
    if event.key in fullscreen_keys:
        try:
            canvas.manager.full_screen_toggle()
        except AttributeError:
            pass

    # quit the figure (default key 'ctrl+w')
    if event.key in quit_keys:
        Gcf.destroy_fig(canvas.figure)
    if event.key in quit_all_keys:
        Gcf.destroy_all()

    if toolbar is not None:
        # home or reset mnemonic  (default key 'h', 'home' and 'r')
        if event.key in home_keys:
            toolbar.home()
        # forward / backward keys to enable left handed quick navigation
        # (default key for backward: 'left', 'backspace' and 'c')
        elif event.key in back_keys:
            toolbar.back()
        # (default key for forward: 'right' and 'v')
        elif event.key in forward_keys:
            toolbar.forward()
        # pan mnemonic (default key 'p')
        elif event.key in pan_keys:
            toolbar.pan()
            toolbar._update_cursor(event)
        # zoom mnemonic (default key 'o')
        elif event.key in zoom_keys:
            toolbar.zoom()
            toolbar._update_cursor(event)
        # saving current figure (default key 's')
        elif event.key in save_keys:
            toolbar.save_figure()

    if event.inaxes is None:
        return

    # these bindings require the mouse to be over an Axes to trigger
    def _get_uniform_gridstate(ticks):
        # Return True/False if all grid lines are on or off, None if they are
        # not all in the same state.
        if all(tick.gridline.get_visible() for tick in ticks):
            return True
        elif not any(tick.gridline.get_visible() for tick in ticks):
            return False
        else:
            return None

    ax = event.inaxes
    # toggle major grids in current Axes (default key 'g')
    # Both here and below (for 'G'), we do nothing if *any* grid (major or
    # minor, x or y) is not in a uniform state, to avoid messing up user
    # customization.
    if (event.key in grid_keys
            # Exclude minor grids not in a uniform state.
            and None not in [_get_uniform_gridstate(ax.xaxis.minorTicks),
                             _get_uniform_gridstate(ax.yaxis.minorTicks)]):
        x_state = _get_uniform_gridstate(ax.xaxis.majorTicks)
        y_state = _get_uniform_gridstate(ax.yaxis.majorTicks)
        cycle = [(False, False), (True, False), (True, True), (False, True)]
        try:
            x_state, y_state = (
                cycle[(cycle.index((x_state, y_state)) + 1) % len(cycle)])
        except ValueError:
            # Exclude major grids not in a uniform state.
            pass
        else:
            # If turning major grids off, also turn minor grids off.
            ax.grid(x_state, which="major" if x_state else "both", axis="x")
            ax.grid(y_state, which="major" if y_state else "both", axis="y")
            canvas.draw_idle()
    # toggle major and minor grids in current Axes (default key 'G')
    if (event.key in grid_minor_keys
            # Exclude major grids not in a uniform state.
            and None not in [_get_uniform_gridstate(ax.xaxis.majorTicks),
                             _get_uniform_gridstate(ax.yaxis.majorTicks)]):
        x_state = _get_uniform_gridstate(ax.xaxis.minorTicks)
        y_state = _get_uniform_gridstate(ax.yaxis.minorTicks)
        cycle = [(False, False), (True, False), (True, True), (False, True)]
        try:
            x_state, y_state = (
                cycle[(cycle.index((x_state, y_state)) + 1) % len(cycle)])
        except ValueError:
            # Exclude minor grids not in a uniform state.
            pass
        else:
            ax.grid(x_state, which="both", axis="x")
            ax.grid(y_state, which="both", axis="y")
            canvas.draw_idle()
    # toggle scaling of y-axes between 'log and 'linear' (default key 'l')
    elif event.key in toggle_yscale_keys:
        scale = ax.get_yscale()
        if scale == 'log':
            ax.set_yscale('linear')
            ax.figure.canvas.draw_idle()
        elif scale == 'linear':
            try:
                ax.set_yscale('log')
            except ValueError as exc:
                _log.warning(str(exc))
                ax.set_yscale('linear')
            ax.figure.canvas.draw_idle()
    # toggle scaling of x-axes between 'log and 'linear' (default key 'k')
    elif event.key in toggle_xscale_keys:
        scalex = ax.get_xscale()
        if scalex == 'log':
            ax.set_xscale('linear')
            ax.figure.canvas.draw_idle()
        elif scalex == 'linear':
            try:
                ax.set_xscale('log')
            except ValueError as exc:
                _log.warning(str(exc))
                ax.set_xscale('linear')
            ax.figure.canvas.draw_idle()


def button_press_handler(event, canvas=None, toolbar=None):
    """
    The default Matplotlib button actions for extra mouse buttons.

    Parameters are as for `key_press_handler`, except that *event* is a
    `MouseEvent`.
    """
    if canvas is None:
        canvas = event.canvas
    if toolbar is None:
        toolbar = canvas.toolbar
    if toolbar is not None:
        button_name = str(MouseButton(event.button))
        if button_name in rcParams['keymap.back']:
            toolbar.back()
        elif button_name in rcParams['keymap.forward']:
            toolbar.forward()


class NonGuiException(Exception):
    """Raised when trying show a figure in a non-GUI backend."""
    pass


class FigureManagerBase:
    """
    A backend-independent abstraction of a figure container and controller.

    The figure manager is used by pyplot to interact with the window in a
    backend-independent way. It's an adapter for the real (GUI) framework that
    represents the visual figure on screen.

    GUI backends define from this class to translate common operations such
    as *show* or *resize* to the GUI-specific code. Non-GUI backends do not
    support these operations an can just use the base class.

    This following basic operations are accessible:

    **Window operations**

    - `~.FigureManagerBase.show`
    - `~.FigureManagerBase.destroy`
    - `~.FigureManagerBase.full_screen_toggle`
    - `~.FigureManagerBase.resize`
    - `~.FigureManagerBase.get_window_title`
    - `~.FigureManagerBase.set_window_title`

    **Key and mouse button press handling**

    The figure manager sets up default key and mouse button press handling by
    hooking up the `.key_press_handler` to the matplotlib event system. This
    ensures the same shortcuts and mouse actions across backends.

    **Other operations**

    Subclasses will have additional attributes and functions to access
    additional functionality. This is of course backend-specific. For example,
    most GUI backends have ``window`` and ``toolbar`` attributes that give
    access to the native GUI widgets of the respective framework.

    Attributes
    ----------
    canvas : `FigureCanvasBase`
        The backend-specific canvas instance.

    num : int or str
        The figure number.

    key_press_handler_id : int
        The default key handler cid, when using the toolmanager.
        To disable the default key press handling use::

            figure.canvas.mpl_disconnect(
                figure.canvas.manager.key_press_handler_id)

    button_press_handler_id : int
        The default mouse button handler cid, when using the toolmanager.
        To disable the default button press handling use::

            figure.canvas.mpl_disconnect(
                figure.canvas.manager.button_press_handler_id)
    """

    _toolbar2_class = None
    _toolmanager_toolbar_class = None

    def __init__(self, canvas, num):
        self.canvas = canvas
        canvas.manager = self  # store a pointer to parent
        self.num = num
        self.set_window_title(f"Figure {num:d}")

        self.key_press_handler_id = None
        self.button_press_handler_id = None
        if rcParams['toolbar'] != 'toolmanager':
            self.key_press_handler_id = self.canvas.mpl_connect(
                'key_press_event', key_press_handler)
            self.button_press_handler_id = self.canvas.mpl_connect(
                'button_press_event', button_press_handler)

        self.toolmanager = (ToolManager(canvas.figure)
                            if mpl.rcParams['toolbar'] == 'toolmanager'
                            else None)
        if (mpl.rcParams["toolbar"] == "toolbar2"
                and self._toolbar2_class):
            self.toolbar = self._toolbar2_class(self.canvas)
        elif (mpl.rcParams["toolbar"] == "toolmanager"
                and self._toolmanager_toolbar_class):
            self.toolbar = self._toolmanager_toolbar_class(self.toolmanager)
        else:
            self.toolbar = None

        if self.toolmanager:
            tools.add_tools_to_manager(self.toolmanager)
            if self.toolbar:
                tools.add_tools_to_container(self.toolbar)

        @self.canvas.figure.add_axobserver
        def notify_axes_change(fig):
            # Called whenever the current Axes is changed.
            if self.toolmanager is None and self.toolbar is not None:
                self.toolbar.update()

    @classmethod
    def create_with_canvas(cls, canvas_class, figure, num):
        """
        Create a manager for a given *figure* using a specific *canvas_class*.

        Backends should override this method if they have specific needs for
        setting up the canvas or the manager.
        """
        return cls(canvas_class(figure), num)

    @classmethod
    def start_main_loop(cls):
        """
        Start the main event loop.

        This method is called by `.FigureManagerBase.pyplot_show`, which is the
        implementation of `.pyplot.show`.  To customize the behavior of
        `.pyplot.show`, interactive backends should usually override
        `~.FigureManagerBase.start_main_loop`; if more customized logic is
        necessary, `~.FigureManagerBase.pyplot_show` can also be overridden.
        """

    @classmethod
    def pyplot_show(cls, *, block=None):
        """
        Show all figures.  This method is the implementation of `.pyplot.show`.

        To customize the behavior of `.pyplot.show`, interactive backends
        should usually override `~.FigureManagerBase.start_main_loop`; if more
        customized logic is necessary, `~.FigureManagerBase.pyplot_show` can
        also be overridden.

        Parameters
        ----------
        block : bool, optional
            Whether to block by calling ``start_main_loop``.  The default,
            None, means to block if we are neither in IPython's ``%pylab`` mode
            nor in ``interactive`` mode.
        """
        managers = Gcf.get_all_fig_managers()
        if not managers:
            return
        for manager in managers:
            try:
                manager.show()  # Emits a warning for non-interactive backend.
            except NonGuiException as exc:
                _api.warn_external(str(exc))
        if block is None:
            # Hack: Are we in IPython's %pylab mode?  In pylab mode, IPython
            # (>= 0.10) tacks a _needmain attribute onto pyplot.show (always
            # set to False).
            pyplot_show = getattr(sys.modules.get("matplotlib.pyplot"), "show", None)
            ipython_pylab = hasattr(pyplot_show, "_needmain")
            block = not ipython_pylab and not is_interactive()
        if block:
            cls.start_main_loop()

    def show(self):
        """
        For GUI backends, show the figure window and redraw.
        For non-GUI backends, raise an exception, unless running headless (i.e.
        on Linux with an unset DISPLAY); this exception is converted to a
        warning in `.Figure.show`.
        """
        # This should be overridden in GUI backends.
        if sys.platform == "linux" and not os.environ.get("DISPLAY"):
            # We cannot check _get_running_interactive_framework() ==
            # "headless" because that would also suppress the warning when
            # $DISPLAY exists but is invalid, which is more likely an error and
            # thus warrants a warning.
            return
        raise NonGuiException(
            f"Matplotlib is currently using {get_backend()}, which is a "
            f"non-GUI backend, so cannot show the figure.")

    def destroy(self):
        pass

    def full_screen_toggle(self):
        pass

    def resize(self, w, h):
        """For GUI backends, resize the window (in physical pixels)."""

    def get_window_title(self):
        """
        Return the title text of the window containing the figure, or None
        if there is no window (e.g., a PS backend).
        """
        return 'image'

    def set_window_title(self, title):
        """
        Set the title text of the window containing the figure.

        This has no effect for non-GUI (e.g., PS) backends.
        """


cursors = tools.cursors


class _Mode(str, Enum):
    NONE = ""
    PAN = "pan/zoom"
    ZOOM = "zoom rect"

    def __str__(self):
        return self.value

    @property
    def _navigate_mode(self):
        return self.name if self is not _Mode.NONE else None


class NavigationToolbar2:
    """
    Base class for the navigation cursor, version 2.

    Backends must implement a canvas that handles connections for
    'button_press_event' and 'button_release_event'.  See
    :meth:`FigureCanvasBase.mpl_connect` for more information.

    They must also define

      :meth:`save_figure`
         save the current figure

      :meth:`draw_rubberband` (optional)
         draw the zoom to rect "rubberband" rectangle

      :meth:`set_message` (optional)
         display message

      :meth:`set_history_buttons` (optional)
         you can change the history back / forward buttons to
         indicate disabled / enabled state.

    and override ``__init__`` to set up the toolbar -- without forgetting to
    call the base-class init.  Typically, ``__init__`` needs to set up toolbar
    buttons connected to the `home`, `back`, `forward`, `pan`, `zoom`, and
    `save_figure` methods and using standard icons in the "images" subdirectory
    of the data path.

    That's it, we'll do the rest!
    """

    # list of toolitems to add to the toolbar, format is:
    # (
    #   text, # the text of the button (often not visible to users)
    #   tooltip_text, # the tooltip shown on hover (where possible)
    #   image_file, # name of the image for the button (without the extension)
    #   name_of_method, # name of the method in NavigationToolbar2 to call
    # )
    toolitems = (
        ('Home', 'Reset original view', 'home', 'home'),
        ('Back', 'Back to previous view', 'back', 'back'),
        ('Forward', 'Forward to next view', 'forward', 'forward'),
        (None, None, None, None),
        ('Pan',
         'Left button pans, Right button zooms\n'
         'x/y fixes axis, CTRL fixes aspect',
         'move', 'pan'),
        ('Zoom', 'Zoom to rectangle\nx/y fixes axis', 'zoom_to_rect', 'zoom'),
        ('Subplots', 'Configure subplots', 'subplots', 'configure_subplots'),
        (None, None, None, None),
        ('Save', 'Save the figure', 'filesave', 'save_figure'),
      )

    def __init__(self, canvas):
        self.canvas = canvas
        canvas.toolbar = self
        self._nav_stack = cbook.Stack()
        # This cursor will be set after the initial draw.
        self._last_cursor = tools.Cursors.POINTER

        self._id_press = self.canvas.mpl_connect(
            'button_press_event', self._zoom_pan_handler)
        self._id_release = self.canvas.mpl_connect(
            'button_release_event', self._zoom_pan_handler)
        self._id_drag = self.canvas.mpl_connect(
            'motion_notify_event', self.mouse_move)
        self._pan_info = None
        self._zoom_info = None

        self.mode = _Mode.NONE  # a mode string for the status bar
        self.set_history_buttons()

    def set_message(self, s):
        """Display a message on toolbar or in status bar."""

    def draw_rubberband(self, event, x0, y0, x1, y1):
        """
        Draw a rectangle rubberband to indicate zoom limits.

        Note that it is not guaranteed that ``x0 <= x1`` and ``y0 <= y1``.
        """

    def remove_rubberband(self):
        """Remove the rubberband."""

    def home(self, *args):
        """
        Restore the original view.

        For convenience of being directly connected as a GUI callback, which
        often get passed additional parameters, this method accepts arbitrary
        parameters, but does not use them.
        """
        self._nav_stack.home()
        self.set_history_buttons()
        self._update_view()

    def back(self, *args):
        """
        Move back up the view lim stack.

        For convenience of being directly connected as a GUI callback, which
        often get passed additional parameters, this method accepts arbitrary
        parameters, but does not use them.
        """
        self._nav_stack.back()
        self.set_history_buttons()
        self._update_view()

    def forward(self, *args):
        """
        Move forward in the view lim stack.

        For convenience of being directly connected as a GUI callback, which
        often get passed additional parameters, this method accepts arbitrary
        parameters, but does not use them.
        """
        self._nav_stack.forward()
        self.set_history_buttons()
        self._update_view()

    def _update_cursor(self, event):
        """
        Update the cursor after a mouse move event or a tool (de)activation.
        """
        if self.mode and event.inaxes and event.inaxes.get_navigate():
            if (self.mode == _Mode.ZOOM
                    and self._last_cursor != tools.Cursors.SELECT_REGION):
                self.canvas.set_cursor(tools.Cursors.SELECT_REGION)
                self._last_cursor = tools.Cursors.SELECT_REGION
            elif (self.mode == _Mode.PAN
                  and self._last_cursor != tools.Cursors.MOVE):
                self.canvas.set_cursor(tools.Cursors.MOVE)
                self._last_cursor = tools.Cursors.MOVE
        elif self._last_cursor != tools.Cursors.POINTER:
            self.canvas.set_cursor(tools.Cursors.POINTER)
            self._last_cursor = tools.Cursors.POINTER

    @contextmanager
    def _wait_cursor_for_draw_cm(self):
        """
        Set the cursor to a wait cursor when drawing the canvas.

        In order to avoid constantly changing the cursor when the canvas
        changes frequently, do nothing if this context was triggered during the
        last second.  (Optimally we'd prefer only setting the wait cursor if
        the *current* draw takes too long, but the current draw blocks the GUI
        thread).
        """
        self._draw_time, last_draw_time = (
            time.time(), getattr(self, "_draw_time", -np.inf))
        if self._draw_time - last_draw_time > 1:
            try:
                self.canvas.set_cursor(tools.Cursors.WAIT)
                yield
            finally:
                self.canvas.set_cursor(self._last_cursor)
        else:
            yield

    @staticmethod
    def _mouse_event_to_message(event):
        if event.inaxes and event.inaxes.get_navigate():
            try:
                s = event.inaxes.format_coord(event.xdata, event.ydata)
            except (ValueError, OverflowError):
                pass
            else:
                s = s.rstrip()
                artists = [a for a in event.inaxes._mouseover_set
                           if a.contains(event)[0] and a.get_visible()]
                if artists:
                    a = cbook._topmost_artist(artists)
                    if a is not event.inaxes.patch:
                        data = a.get_cursor_data(event)
                        if data is not None:
                            data_str = a.format_cursor_data(data).rstrip()
                            if data_str:
                                s = s + '\n' + data_str
                return s
        return ""

    def mouse_move(self, event):
        from .patches import Rectangle
        self._update_cursor(event)
        self.set_message(self._mouse_event_to_message(event))

        if callable(getattr(self, 'set_hover_message', None)):
<<<<<<< HEAD
            for a in self.canvas.figure.findobj(match=lambda x: not isinstance(x, Rectangle), include_self=False):
=======
            for a in self.canvas.figure.findobj(match=lambda x: not isinstance(x,
                                                Rectangle), include_self=False):
>>>>>>> 844fcc8e
                inside, prop = a.contains(event)
                if inside:
                    self.set_hover_message(self._mouse_event_to_message(event))
                else:
                    self.set_hover_message("")
                break

    def _zoom_pan_handler(self, event):
        if self.mode == _Mode.PAN:
            if event.name == "button_press_event":
                self.press_pan(event)
            elif event.name == "button_release_event":
                self.release_pan(event)
        if self.mode == _Mode.ZOOM:
            if event.name == "button_press_event":
                self.press_zoom(event)
            elif event.name == "button_release_event":
                self.release_zoom(event)

    def pan(self, *args):
        """
        Toggle the pan/zoom tool.

        Pan with left button, zoom with right.
        """
        if not self.canvas.widgetlock.available(self):
            self.set_message("pan unavailable")
            return
        if self.mode == _Mode.PAN:
            self.mode = _Mode.NONE
            self.canvas.widgetlock.release(self)
        else:
            self.mode = _Mode.PAN
            self.canvas.widgetlock(self)
        for a in self.canvas.figure.get_axes():
            a.set_navigate_mode(self.mode._navigate_mode)

    _PanInfo = namedtuple("_PanInfo", "button axes cid")

    def press_pan(self, event):
        """Callback for mouse button press in pan/zoom mode."""
        if (event.button not in [MouseButton.LEFT, MouseButton.RIGHT]
                or event.x is None or event.y is None):
            return
        axes = [a for a in self.canvas.figure.get_axes()
                if a.in_axes(event) and a.get_navigate() and a.can_pan()]
        if not axes:
            return
        if self._nav_stack() is None:
            self.push_current()  # set the home button to this view
        for ax in axes:
            ax.start_pan(event.x, event.y, event.button)
        self.canvas.mpl_disconnect(self._id_drag)
        id_drag = self.canvas.mpl_connect("motion_notify_event", self.drag_pan)
        self._pan_info = self._PanInfo(
            button=event.button, axes=axes, cid=id_drag)

    def drag_pan(self, event):
        """Callback for dragging in pan/zoom mode."""
        for ax in self._pan_info.axes:
            # Using the recorded button at the press is safer than the current
            # button, as multiple buttons can get pressed during motion.
            ax.drag_pan(self._pan_info.button, event.key, event.x, event.y)
        self.canvas.draw_idle()

    def release_pan(self, event):
        """Callback for mouse button release in pan/zoom mode."""
        if self._pan_info is None:
            return
        self.canvas.mpl_disconnect(self._pan_info.cid)
        self._id_drag = self.canvas.mpl_connect(
            'motion_notify_event', self.mouse_move)
        for ax in self._pan_info.axes:
            ax.end_pan()
        self.canvas.draw_idle()
        self._pan_info = None
        self.push_current()

    def zoom(self, *args):
        if not self.canvas.widgetlock.available(self):
            self.set_message("zoom unavailable")
            return
        """Toggle zoom to rect mode."""
        if self.mode == _Mode.ZOOM:
            self.mode = _Mode.NONE
            self.canvas.widgetlock.release(self)
        else:
            self.mode = _Mode.ZOOM
            self.canvas.widgetlock(self)
        for a in self.canvas.figure.get_axes():
            a.set_navigate_mode(self.mode._navigate_mode)

    _ZoomInfo = namedtuple("_ZoomInfo", "direction start_xy axes cid cbar")

    def press_zoom(self, event):
        """Callback for mouse button press in zoom to rect mode."""
        if (event.button not in [MouseButton.LEFT, MouseButton.RIGHT]
                or event.x is None or event.y is None):
            return
        axes = [a for a in self.canvas.figure.get_axes()
                if a.in_axes(event) and a.get_navigate() and a.can_zoom()]
        if not axes:
            return
        if self._nav_stack() is None:
            self.push_current()  # set the home button to this view
        id_zoom = self.canvas.mpl_connect(
            "motion_notify_event", self.drag_zoom)
        # A colorbar is one-dimensional, so we extend the zoom rectangle out
        # to the edge of the Axes bbox in the other dimension. To do that we
        # store the orientation of the colorbar for later.
        if hasattr(axes[0], "_colorbar"):
            cbar = axes[0]._colorbar.orientation
        else:
            cbar = None
        self._zoom_info = self._ZoomInfo(
            direction="in" if event.button == 1 else "out",
            start_xy=(event.x, event.y), axes=axes, cid=id_zoom, cbar=cbar)

    def drag_zoom(self, event):
        """Callback for dragging in zoom mode."""
        start_xy = self._zoom_info.start_xy
        ax = self._zoom_info.axes[0]
        (x1, y1), (x2, y2) = np.clip(
            [start_xy, [event.x, event.y]], ax.bbox.min, ax.bbox.max)
        key = event.key
        # Force the key on colorbars to extend the short-axis bbox
        if self._zoom_info.cbar == "horizontal":
            key = "x"
        elif self._zoom_info.cbar == "vertical":
            key = "y"
        if key == "x":
            y1, y2 = ax.bbox.intervaly
        elif key == "y":
            x1, x2 = ax.bbox.intervalx

        self.draw_rubberband(event, x1, y1, x2, y2)

    def release_zoom(self, event):
        """Callback for mouse button release in zoom to rect mode."""
        if self._zoom_info is None:
            return

        # We don't check the event button here, so that zooms can be cancelled
        # by (pressing and) releasing another mouse button.
        self.canvas.mpl_disconnect(self._zoom_info.cid)
        self.remove_rubberband()

        start_x, start_y = self._zoom_info.start_xy
        key = event.key
        # Force the key on colorbars to ignore the zoom-cancel on the
        # short-axis side
        if self._zoom_info.cbar == "horizontal":
            key = "x"
        elif self._zoom_info.cbar == "vertical":
            key = "y"
        # Ignore single clicks: 5 pixels is a threshold that allows the user to
        # "cancel" a zoom action by zooming by less than 5 pixels.
        if ((abs(event.x - start_x) < 5 and key != "y") or
                (abs(event.y - start_y) < 5 and key != "x")):
            self.canvas.draw_idle()
            self._zoom_info = None
            return

        for i, ax in enumerate(self._zoom_info.axes):
            # Detect whether this Axes is twinned with an earlier Axes in the
            # list of zoomed Axes, to avoid double zooming.
            twinx = any(ax.get_shared_x_axes().joined(ax, prev)
                        for prev in self._zoom_info.axes[:i])
            twiny = any(ax.get_shared_y_axes().joined(ax, prev)
                        for prev in self._zoom_info.axes[:i])
            ax._set_view_from_bbox(
                (start_x, start_y, event.x, event.y),
                self._zoom_info.direction, key, twinx, twiny)

        self.canvas.draw_idle()
        self._zoom_info = None
        self.push_current()

    def push_current(self):
        """Push the current view limits and position onto the stack."""
        self._nav_stack.push(
            WeakKeyDictionary(
                {ax: (ax._get_view(),
                      # Store both the original and modified positions.
                      (ax.get_position(True).frozen(),
                       ax.get_position().frozen()))
                 for ax in self.canvas.figure.axes}))
        self.set_history_buttons()

    def _update_view(self):
        """
        Update the viewlim and position from the view and position stack for
        each Axes.
        """
        nav_info = self._nav_stack()
        if nav_info is None:
            return
        # Retrieve all items at once to avoid any risk of GC deleting an Axes
        # while in the middle of the loop below.
        items = list(nav_info.items())
        for ax, (view, (pos_orig, pos_active)) in items:
            ax._set_view(view)
            # Restore both the original and modified positions
            ax._set_position(pos_orig, 'original')
            ax._set_position(pos_active, 'active')
        self.canvas.draw_idle()

    def configure_subplots(self, *args):
        if hasattr(self, "subplot_tool"):
            self.subplot_tool.figure.canvas.manager.show()
            return
        # This import needs to happen here due to circular imports.
        from matplotlib.figure import Figure
        with mpl.rc_context({"toolbar": "none"}):  # No navbar for the toolfig.
            manager = type(self.canvas).new_manager(Figure(figsize=(6, 3)), -1)
        manager.set_window_title("Subplot configuration tool")
        tool_fig = manager.canvas.figure
        tool_fig.subplots_adjust(top=0.9)
        self.subplot_tool = widgets.SubplotTool(self.canvas.figure, tool_fig)
        cid = self.canvas.mpl_connect(
            "close_event", lambda e: manager.destroy())

        def on_tool_fig_close(e):
            self.canvas.mpl_disconnect(cid)
            del self.subplot_tool

        tool_fig.canvas.mpl_connect("close_event", on_tool_fig_close)
        manager.show()
        return self.subplot_tool

    def save_figure(self, *args):
        """Save the current figure."""
        raise NotImplementedError

    def update(self):
        """Reset the Axes stack."""
        self._nav_stack.clear()
        self.set_history_buttons()

    def set_history_buttons(self):
        """Enable or disable the back/forward button."""


class ToolContainerBase:
    """
    Base class for all tool containers, e.g. toolbars.

    Attributes
    ----------
    toolmanager : `.ToolManager`
        The tools with which this `ToolContainer` wants to communicate.
    """

    _icon_extension = '.png'
    """
    Toolcontainer button icon image format extension

    **String**: Image extension
    """

    def __init__(self, toolmanager):
        self.toolmanager = toolmanager
        toolmanager.toolmanager_connect(
            'tool_message_event',
            lambda event: self.set_message(event.message))
        toolmanager.toolmanager_connect(
            'tool_removed_event',
            lambda event: self.remove_toolitem(event.tool.name))

    def _tool_toggled_cbk(self, event):
        """
        Capture the 'tool_trigger_[name]'

        This only gets used for toggled tools.
        """
        self.toggle_toolitem(event.tool.name, event.tool.toggled)

    def add_tool(self, tool, group, position=-1):
        """
        Add a tool to this container.

        Parameters
        ----------
        tool : tool_like
            The tool to add, see `.ToolManager.get_tool`.
        group : str
            The name of the group to add this tool to.
        position : int, default: -1
            The position within the group to place this tool.
        """
        tool = self.toolmanager.get_tool(tool)
        image = self._get_image_filename(tool.image)
        toggle = getattr(tool, 'toggled', None) is not None
        self.add_toolitem(tool.name, group, position,
                          image, tool.description, toggle)
        if toggle:
            self.toolmanager.toolmanager_connect('tool_trigger_%s' % tool.name,
                                                 self._tool_toggled_cbk)
            # If initially toggled
            if tool.toggled:
                self.toggle_toolitem(tool.name, True)

    def _get_image_filename(self, image):
        """Find the image based on its name."""
        if not image:
            return None

        basedir = cbook._get_data_path("images")
        for fname in [
            image,
            image + self._icon_extension,
            str(basedir / image),
            str(basedir / (image + self._icon_extension)),
        ]:
            if os.path.isfile(fname):
                return fname

    def trigger_tool(self, name):
        """
        Trigger the tool.

        Parameters
        ----------
        name : str
            Name (id) of the tool triggered from within the container.
        """
        self.toolmanager.trigger_tool(name, sender=self)

    def add_toolitem(self, name, group, position, image, description, toggle):
        """
        Add a toolitem to the container.

        This method must be implemented per backend.

        The callback associated with the button click event,
        must be *exactly* ``self.trigger_tool(name)``.

        Parameters
        ----------
        name : str
            Name of the tool to add, this gets used as the tool's ID and as the
            default label of the buttons.
        group : str
            Name of the group that this tool belongs to.
        position : int
            Position of the tool within its group, if -1 it goes at the end.
        image : str
            Filename of the image for the button or `None`.
        description : str
            Description of the tool, used for the tooltips.
        toggle : bool
            * `True` : The button is a toggle (change the pressed/unpressed
              state between consecutive clicks).
            * `False` : The button is a normal button (returns to unpressed
              state after release).
        """
        raise NotImplementedError

    def toggle_toolitem(self, name, toggled):
        """
        Toggle the toolitem without firing event.

        Parameters
        ----------
        name : str
            Id of the tool to toggle.
        toggled : bool
            Whether to set this tool as toggled or not.
        """
        raise NotImplementedError

    def remove_toolitem(self, name):
        """
        Remove a toolitem from the `ToolContainer`.

        This method must get implemented per backend.

        Called when `.ToolManager` emits a `tool_removed_event`.

        Parameters
        ----------
        name : str
            Name of the tool to remove.
        """
        raise NotImplementedError

    def set_message(self, s):
        """
        Display a message on the toolbar.

        Parameters
        ----------
        s : str
            Message text.
        """
        raise NotImplementedError


class _Backend:
    # A backend can be defined by using the following pattern:
    #
    # @_Backend.export
    # class FooBackend(_Backend):
    #     # override the attributes and methods documented below.

    # `backend_version` may be overridden by the subclass.
    backend_version = "unknown"

    # The `FigureCanvas` class must be defined.
    FigureCanvas = None

    # For interactive backends, the `FigureManager` class must be overridden.
    FigureManager = FigureManagerBase

    # For interactive backends, `mainloop` should be a function taking no
    # argument and starting the backend main loop.  It should be left as None
    # for non-interactive backends.
    mainloop = None

    # The following methods will be automatically defined and exported, but
    # can be overridden.

    @classmethod
    def new_figure_manager(cls, num, *args, **kwargs):
        """Create a new figure manager instance."""
        # This import needs to happen here due to circular imports.
        from matplotlib.figure import Figure
        fig_cls = kwargs.pop('FigureClass', Figure)
        fig = fig_cls(*args, **kwargs)
        return cls.new_figure_manager_given_figure(num, fig)

    @classmethod
    def new_figure_manager_given_figure(cls, num, figure):
        """Create a new figure manager instance for the given figure."""
        return cls.FigureCanvas.new_manager(figure, num)

    @classmethod
    def draw_if_interactive(cls):
        manager_class = cls.FigureCanvas.manager_class
        # Interactive backends reimplement start_main_loop or pyplot_show.
        backend_is_interactive = (
            manager_class.start_main_loop != FigureManagerBase.start_main_loop
            or manager_class.pyplot_show != FigureManagerBase.pyplot_show)
        if backend_is_interactive and is_interactive():
            manager = Gcf.get_active()
            if manager:
                manager.canvas.draw_idle()

    @classmethod
    def show(cls, *, block=None):
        """
        Show all figures.

        `show` blocks by calling `mainloop` if *block* is ``True``, or if it
        is ``None`` and we are neither in IPython's ``%pylab`` mode, nor in
        `interactive` mode.
        """
        managers = Gcf.get_all_fig_managers()
        if not managers:
            return
        for manager in managers:
            try:
                manager.show()  # Emits a warning for non-interactive backend.
            except NonGuiException as exc:
                _api.warn_external(str(exc))
        if cls.mainloop is None:
            return
        if block is None:
            # Hack: Are we in IPython's %pylab mode?  In pylab mode, IPython
            # (>= 0.10) tacks a _needmain attribute onto pyplot.show (always
            # set to False).
            pyplot_show = getattr(sys.modules.get("matplotlib.pyplot"), "show", None)
            ipython_pylab = hasattr(pyplot_show, "_needmain")
            block = not ipython_pylab and not is_interactive()
        if block:
            cls.mainloop()

    # This method is the one actually exporting the required methods.

    @staticmethod
    def export(cls):
        for name in [
                "backend_version",
                "FigureCanvas",
                "FigureManager",
                "new_figure_manager",
                "new_figure_manager_given_figure",
                "draw_if_interactive",
                "show",
        ]:
            setattr(sys.modules[cls.__module__], name, getattr(cls, name))

        # For back-compatibility, generate a shim `Show` class.

        class Show(ShowBase):
            def mainloop(self):
                return cls.mainloop()

        setattr(sys.modules[cls.__module__], "Show", Show)
        return cls


class ShowBase(_Backend):
    """
    Simple base class to generate a ``show()`` function in backends.

    Subclass must override ``mainloop()`` method.
    """

    def __call__(self, block=None):
        return self.show(block=block)<|MERGE_RESOLUTION|>--- conflicted
+++ resolved
@@ -3016,12 +3016,8 @@
         self.set_message(self._mouse_event_to_message(event))
 
         if callable(getattr(self, 'set_hover_message', None)):
-<<<<<<< HEAD
-            for a in self.canvas.figure.findobj(match=lambda x: not isinstance(x, Rectangle), include_self=False):
-=======
-            for a in self.canvas.figure.findobj(match=lambda x: not isinstance(x,
+        for a in self.canvas.figure.findobj(match=lambda x: not isinstance(x,
                                                 Rectangle), include_self=False):
->>>>>>> 844fcc8e
                 inside, prop = a.contains(event)
                 if inside:
                     self.set_hover_message(self._mouse_event_to_message(event))
