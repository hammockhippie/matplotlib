--- conflicted
+++ resolved
@@ -1647,8 +1647,8 @@
 
 def colormaps():
     """
-    Matplotlib provides a number of colormaps, and others can be added using 
-    :func:`register_cmap`.  This function documents the built-in colormaps, 
+    Matplotlib provides a number of colormaps, and others can be added using
+    :func:`register_cmap`.  This function documents the built-in colormaps,
     and will also return a list of all registered colormaps if called.
 
     You can set the colormap for an image, pcolor, scatter, etc,
@@ -1657,14 +1657,14 @@
       imshow(X, cmap=cm.hot)
 
     or using the :func:`set_cmap` function::
-        
+
       imshow(X)
       pyplot.set_cmap('hot')
       pyplot.set_cmap('jet')
 
-    In interactive mode, :func:`set_cmap` will update the colormap post-hoc, 
+    In interactive mode, :func:`set_cmap` will update the colormap post-hoc,
     allowing you to see which one works best for your data.
-    
+
     All built-in colormaps can be reversed by appending ``_r``: For instance,
     ``gray_r`` is the reverse of ``gray``.
 
@@ -1673,39 +1673,39 @@
     Sequential schemes
       for unipolar data that progresses from low to high
     Diverging schemes
-      for bipolar data that emphasizes positive or negative deviations from a 
+      for bipolar data that emphasizes positive or negative deviations from a
       central value
     Cyclic schemes
-      meant for plotting values that wrap around at the 
+      meant for plotting values that wrap around at the
       endpoints, such as phase angle, wind direction, or time of day
     Qualitative schemes
-      for nominal data that has no inherent ordering, where color is used 
+      for nominal data that has no inherent ordering, where color is used
       only to distinguish categories
 
-    The base colormaps are (with the exception of `spectral`) derived from 
+    The base colormaps are (with the exception of `spectral`) derived from
     those of the same name provided with Matlab:
-    
+
       =========   =======================================================
       Colormap    Description
       =========   =======================================================
       autumn      sequential linearly-increasing shades of red-orange-yellow
-      bone        sequential increasing black-white color map with 
+      bone        sequential increasing black-white color map with
                   a tinge of blue, to emulate X-ray film
       cool        linearly-decreasing shades of cyan-magenta
       copper      sequential increasing shades of black-copper
-      flag        repetitive red-white-blue-black pattern (not cyclic at 
+      flag        repetitive red-white-blue-black pattern (not cyclic at
                   endpoints)
       gray        sequential linearly-increasing black-to-white
                   grayscale
       hot         sequential black-red-yellow-white, to emulate blackbody
                   radiation from an object at increasing temperatures
-      hsv         cyclic red-yellow-green-cyan-blue-magenta-red, formed 
+      hsv         cyclic red-yellow-green-cyan-blue-magenta-red, formed
                   by changing the hue component in the HSV color space
-      jet         a spectral map with dark endpoints, blue-cyan-yellow-red; 
+      jet         a spectral map with dark endpoints, blue-cyan-yellow-red;
                   based on a fluid-jet simulation by NCSA [#]_
       pink        sequential increasing pastel black-pink-white, meant
                   for sepia tone colorization of photographs
-      prism       repetitive red-yellow-green-blue-purple-...-green pattern 
+      prism       repetitive red-yellow-green-blue-purple-...-green pattern
                   (not cyclic at endpoints)
       spring      linearly-increasing shades of magenta-yellow
       summer      sequential linearly-increasing shades of green-yellow
@@ -1713,7 +1713,7 @@
       spectral    black-purple-blue-green-yellow-red-white spectrum
       =========   =======================================================
 
-    For the above list only, you can also set the colormap using the 
+    For the above list only, you can also set the colormap using the
     corresponding pylab shortcut interface function, similar to Matlab::
 
       imshow(X)
@@ -1721,30 +1721,30 @@
       jet()
 
     The next set of palettes are from the `Yorick scientific visualisation
-    package <http://yorick.sourceforge.net/index.php>`_, an evolution of 
+    package <http://yorick.sourceforge.net/index.php>`_, an evolution of
     the GIST package, both by David H. Munro:
 
       ============  =======================================================
       Colormap      Description
       ============  =======================================================
-      gist_earth    mapmaker's colors from dark blue deep ocean to green 
+      gist_earth    mapmaker's colors from dark blue deep ocean to green
                     lowlands to brown highlands to white mountains
-      gist_heat     sequential increasing black-red-orange-white, to emulate 
+      gist_heat     sequential increasing black-red-orange-white, to emulate
                     blackbody radiation from an iron bar as it grows hotter
-      gist_ncar     pseudo-spectral black-blue-green-yellow-red-purple-white 
-                    colormap from National Center for Atmospheric 
+      gist_ncar     pseudo-spectral black-blue-green-yellow-red-purple-white
+                    colormap from National Center for Atmospheric
                     Research [#]_
-      gist_rainbow  runs through the colors in spectral order from red to 
+      gist_rainbow  runs through the colors in spectral order from red to
                     violet at full saturation (like *hsv* but not cyclic)
-      gist_stern    "Stern special" color table from Interactive Data 
+      gist_stern    "Stern special" color table from Interactive Data
                     Language software
       ============  =======================================================
 
-    The following colormaps are based on the `ColorBrewer 
-    <http://colorbrewer.org>`_ color specifications and designs developed by 
+    The following colormaps are based on the `ColorBrewer
+    <http://colorbrewer.org>`_ color specifications and designs developed by
     Cynthia Brewer:
 
-    ColorBrewer Diverging (luminance is highest at the midpoint, and 
+    ColorBrewer Diverging (luminance is highest at the midpoint, and
     decreases towards differently-colored endpoints):
 
       ========  ===================================
@@ -1785,13 +1785,13 @@
       YlOrBr    light yellow, orange, dark brown
       YlOrRd    light yellow, orange, dark red
       ========  ====================================
-      
+
     ColorBrewer Qualitative:
 
-    (For plotting nominal data, :class:`ListedColormap` should be used, 
-    not :class:`LinearSegmentedColormap`.  Different sets of colors are 
-    recommended for different numbers of categories.  These continuous 
-    versions of the qualitative schemes may be removed or converted in the 
+    (For plotting nominal data, :class:`ListedColormap` should be used,
+    not :class:`LinearSegmentedColormap`.  Different sets of colors are
+    recommended for different numbers of categories.  These continuous
+    versions of the qualitative schemes may be removed or converted in the
     future.)
 
     * Accent
@@ -1808,39 +1808,39 @@
       =========  =======================================================
       Colormap   Description
       =========  =======================================================
-      afmhot     sequential black-orange-yellow-white blackbody 
+      afmhot     sequential black-orange-yellow-white blackbody
                  spectrum, commonly used in atomic force microscopy
-      brg        blue-red-green 
+      brg        blue-red-green
       bwr        diverging blue-white-red
-      coolwarm   diverging blue-gray-red, meant to avoid issues with 3D 
+      coolwarm   diverging blue-gray-red, meant to avoid issues with 3D
                  shading, color blindness, and ordering of colors [#]_
-      CMRmap     "Default colormaps on color images often reproduce to 
-                 confusing grayscale images. The proposed colormap 
-                 maintains an aesthetically pleasing color image that 
-                 automatically reproduces to a monotonic grayscale with 
+      CMRmap     "Default colormaps on color images often reproduce to
+                 confusing grayscale images. The proposed colormap
+                 maintains an aesthetically pleasing color image that
+                 automatically reproduces to a monotonic grayscale with
                  discrete, quantifiable saturation levels." [#]_
-      cubehelix  Unlike most other color schemes cubehelix was designed 
-                 by D.A. Green to be monotonically increasing in terms 
-                 of perceived brightness. Also, when printed on a black 
-                 and white postscript printer, the scheme results in a 
-                 greyscale with monotonically increasing brightness. 
-                 This color scheme is named cubehelix because the r,g,b 
-                 values produced can be visualised as a squashed helix 
+      cubehelix  Unlike most other color schemes cubehelix was designed
+                 by D.A. Green to be monotonically increasing in terms
+                 of perceived brightness. Also, when printed on a black
+                 and white postscript printer, the scheme results in a
+                 greyscale with monotonically increasing brightness.
+                 This color scheme is named cubehelix because the r,g,b
+                 values produced can be visualised as a squashed helix
                  around the diagonal in the r,g,b color cube.
-      gnuplot    gnuplot's traditional pm3d scheme 
+      gnuplot    gnuplot's traditional pm3d scheme
                  (black-blue-red-yellow)
-      gnuplot2   sequential color printable as gray 
+      gnuplot2   sequential color printable as gray
                  (black-blue-violet-yellow-white)
       ocean      green-blue-white
       rainbow    spectral purple-blue-green-yellow-orange-red colormap
                  with diverging luminance
       seismic    diverging blue-white-red
-      terrain    mapmaker's colors, blue-green-yellow-brown-white, 
+      terrain    mapmaker's colors, blue-green-yellow-brown-white,
                  originally from IGOR Pro
       =========  =======================================================
 
-    The following colormaps are redundant and may be removed in future 
-    versions.  It's recommended to use *gray* or *gray_r* instead, which 
+    The following colormaps are redundant and may be removed in future
+    versions.  It's recommended to use *gray* or *gray_r* instead, which
     produce identical output:
 
       =========  =======================================================
@@ -1853,24 +1853,24 @@
 
     .. rubric:: Footnotes
 
-    .. [#] Rainbow colormaps, ``jet`` in particular, are considered a poor 
-      choice for scientific visualization by many researchers: `Rainbow Color 
-      Map (Still) Considered Harmful 
+    .. [#] Rainbow colormaps, ``jet`` in particular, are considered a poor
+      choice for scientific visualization by many researchers: `Rainbow Color
+      Map (Still) Considered Harmful
       <http://www.jwave.vt.edu/%7Erkriz/Projects/create_color_table/color_07.pdf>`_
 
-    .. [#] Resembles "BkBlAqGrYeOrReViWh200" from NCAR Command 
-      Language. See `Color Table Gallery 
+    .. [#] Resembles "BkBlAqGrYeOrReViWh200" from NCAR Command
+      Language. See `Color Table Gallery
       <http://www.ncl.ucar.edu/Document/Graphics/color_table_gallery.shtml>`_
 
-    .. [#] See `Diverging Color Maps for Scientific Visualization 
-      <http://www.cs.unm.edu/~kmorel/documents/ColorMaps/>`_ by Kenneth 
+    .. [#] See `Diverging Color Maps for Scientific Visualization
+      <http://www.cs.unm.edu/~kmorel/documents/ColorMaps/>`_ by Kenneth
       Moreland.
 
-    .. [#] See `A Color Map for Effective Black-and-White Rendering of 
-      Color-Scale Images 
-      <http://www.mathworks.com/matlabcentral/fileexchange/2662-cmrmap-m>`_ 
+    .. [#] See `A Color Map for Effective Black-and-White Rendering of
+      Color-Scale Images
+      <http://www.mathworks.com/matlabcentral/fileexchange/2662-cmrmap-m>`_
       by Carey Rappaport
-        
+
     """
     return sorted(cm.cmap_d.keys())
 
@@ -2650,11 +2650,7 @@
 # This function was autogenerated by boilerplate.py.  Do not edit as
 # changes will be lost
 @autogen_docstring(Axes.pie)
-<<<<<<< HEAD
 def pie(x, explode=None, labels=None, colors=None, autopct=None, pctdistance=0.6, shadow=False, labeldistance=1.1, startangle=None, radius=None, hold=None):
-=======
-def pie(x, explode=None, labels=None, colors=None, autopct=None, pctdistance=0.6, shadow=False, labeldistance=1.1, hold=None):
->>>>>>> 8446a81d
     ax = gca()
     # allow callers to override the hold state by passing hold=True|False
     washold = ax.ishold()
@@ -2870,11 +2866,7 @@
 # This function was autogenerated by boilerplate.py.  Do not edit as
 # changes will be lost
 @autogen_docstring(Axes.streamplot)
-<<<<<<< HEAD
 def streamplot(x, y, u, v, density=1, linewidth=None, color=None, cmap=None, norm=None, arrowsize=1, arrowstyle='-|>', minlength=0.10000000000000001, hold=None):
-=======
-def streamplot(x, y, u, v, density=1, linewidth=None, color=None, cmap=None, arrowsize=1, arrowstyle='-|>', minlength=0.1, hold=None):
->>>>>>> 8446a81d
     ax = gca()
     # allow callers to override the hold state by passing hold=True|False
     washold = ax.ishold()
