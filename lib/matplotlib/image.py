"""
The image module supports basic image loading, rescaling and display
operations.

"""
from __future__ import division, print_function
import os, warnings
import math

import numpy as np
from numpy import ma

from matplotlib import rcParams
import matplotlib.artist as martist
from matplotlib.artist import allow_rasterization
import matplotlib.colors as mcolors
import matplotlib.cm as cm
import matplotlib.cbook as cbook

# For clarity, names from _image are given explicitly in this module:
import matplotlib._image as _image
import matplotlib._png as _png

# For user convenience, the names from _image are also imported into
# the image namespace:
from matplotlib._image import *

from matplotlib.transforms import BboxBase, Bbox
import matplotlib.transforms as mtransforms


class _AxesImageBase(martist.Artist, cm.ScalarMappable):
    zorder = 0
    # map interpolation strings to module constants
    _interpd = {
        'none'     : _image.NEAREST, # fall back to nearest when not supported
        'nearest'  : _image.NEAREST,
        'bilinear' : _image.BILINEAR,
        'bicubic'  : _image.BICUBIC,
        'spline16' : _image.SPLINE16,
        'spline36' : _image.SPLINE36,
        'hanning'  : _image.HANNING,
        'hamming'  : _image.HAMMING,
        'hermite'  : _image.HERMITE,
        'kaiser'   : _image.KAISER,
        'quadric'  : _image.QUADRIC,
        'catrom'   : _image.CATROM,
        'gaussian' : _image.GAUSSIAN,
        'bessel'   : _image.BESSEL,
        'mitchell' : _image.MITCHELL,
        'sinc'     : _image.SINC,
        'lanczos'  : _image.LANCZOS,
        'blackman' : _image.BLACKMAN,
    }

    # reverse interp dict
    _interpdr = dict([ (v,k) for k,v in _interpd.iteritems()])

    interpnames = _interpd.keys()

    def __str__(self):
        return "AxesImage(%g,%g;%gx%g)" % tuple(self.axes.bbox.bounds)

    def __init__(self, ax,
                 cmap = None,
                 norm = None,
                 interpolation=None,
                 origin=None,
                 filternorm=1,
                 filterrad=4.0,
                 resample = False,
                 **kwargs
                 ):
        """
        interpolation and cmap default to their rc settings

        cmap is a colors.Colormap instance
        norm is a colors.Normalize instance to map luminance to 0-1

        extent is data axes (left, right, bottom, top) for making image plots
        registered with data plots.  Default is to label the pixel
        centers with the zero-based row and column indices.

        Additional kwargs are matplotlib.artist properties

        """
        martist.Artist.__init__(self)
        cm.ScalarMappable.__init__(self, norm, cmap)

        if origin is None: origin = rcParams['image.origin']
        self.origin = origin
        self.set_filternorm(filternorm)
        self.set_filterrad(filterrad)
        self._filterrad = filterrad

        self.set_interpolation(interpolation)
        self.set_resample(resample)
        self.axes = ax

        self._imcache = None

        # this is an experimental attribute, if True, unsampled image
        # will be drawn using the affine transform that are
        # appropriately skewed so that the given position
        # corresponds to the actual position in the coordinate. -JJL
        self._image_skew_coordinate = None

        self.update(kwargs)

    def get_size(self):
        """Get the numrows, numcols of the input image"""
        if self._A is None:
            raise RuntimeError('You must first set the image array')

        return self._A.shape[:2]

    def set_alpha(self, alpha):
        """
        Set the alpha value used for blending - not supported on
        all backends

        ACCEPTS: float
        """
        martist.Artist.set_alpha(self, alpha)
        self._imcache = None

    def changed(self):
        """
        Call this whenever the mappable is changed so observers can
        update state
        """
        self._imcache = None
        self._rgbacache = None
        cm.ScalarMappable.changed(self)

    def make_image(self, magnification=1.0):
        raise RuntimeError('The make_image method must be overridden.')

    def _get_unsampled_image(self, A, image_extents, viewlim):
        """
        convert numpy array A with given extents ([x1, x2, y1, y2] in
        data coordinate) into the Image, given the viewlim (should be a
        bbox instance).  Image will be clipped if the extents is
        significantly larger than the viewlim.
        """
        xmin, xmax, ymin, ymax = image_extents
        dxintv = xmax-xmin
        dyintv = ymax-ymin

        # the viewport scale factor
        if viewlim.width == 0.0 and dxintv == 0.0:
            sx = 1.0
        else:
            sx = dxintv/viewlim.width
        if viewlim.height == 0.0 and dyintv == 0.0:
            sy = 1.0
        else:
            sy = dyintv/viewlim.height
        numrows, numcols = A.shape[:2]
        if sx > 2:
            x0 = (viewlim.x0-xmin)/dxintv * numcols
            ix0 = max(0, int(x0 - self._filterrad))
            x1 = (viewlim.x1-xmin)/dxintv * numcols
            ix1 = min(numcols, int(x1 + self._filterrad))
            xslice = slice(ix0, ix1)
            xmin_old = xmin
            xmin = xmin_old + ix0*dxintv/numcols
            xmax = xmin_old + ix1*dxintv/numcols
            dxintv = xmax - xmin
            sx = dxintv/viewlim.width
        else:
            xslice = slice(0, numcols)

        if sy > 2:
            y0 = (viewlim.y0-ymin)/dyintv * numrows
            iy0 = max(0, int(y0 - self._filterrad))
            y1 = (viewlim.y1-ymin)/dyintv * numrows
            iy1 = min(numrows, int(y1 + self._filterrad))
            if self.origin == 'upper':
                yslice = slice(numrows-iy1, numrows-iy0)
            else:
                yslice = slice(iy0, iy1)
            ymin_old = ymin
            ymin = ymin_old + iy0*dyintv/numrows
            ymax = ymin_old + iy1*dyintv/numrows
            dyintv = ymax - ymin
            sy = dyintv/viewlim.height
        else:
            yslice = slice(0, numrows)

        if xslice != self._oldxslice or yslice != self._oldyslice:
            self._imcache = None
            self._oldxslice = xslice
            self._oldyslice = yslice

        if self._imcache is None:
            if self._A.dtype == np.uint8 and self._A.ndim == 3:
                im = _image.frombyte(self._A[yslice,xslice,:], 0)
                im.is_grayscale = False
            else:
                if self._rgbacache is None:
                    x = self.to_rgba(self._A, bytes=False)
                    # Avoid side effects: to_rgba can return its argument
                    # unchanged.
                    if np.may_share_memory(x, self._A):
                        x = x.copy()
                    # premultiply the colors
                    x[...,0:3] *= x[...,3:4]
                    x = (x * 255).astype(np.uint8)
                    self._rgbacache = x
                else:
                    x = self._rgbacache
                im = _image.frombyte(x[yslice,xslice,:], 0)
                if self._A.ndim == 2:
                    im.is_grayscale = self.cmap.is_gray()
                else:
                    im.is_grayscale = False
            self._imcache = im

            if self.origin=='upper':
                im.flipud_in()
        else:
            im = self._imcache

        return im, xmin, ymin, dxintv, dyintv, sx, sy

    @staticmethod
    def _get_rotate_and_skew_transform(x1, y1, x2, y2, x3, y3):
        """
        Retuen a transform that does
         (x1, y1) -> (x1, y1)
         (x2, y2) -> (x2, y2)
         (x2, y1) -> (x3, y3)

        It was intended to derive a skew transform that preserve the
        lower-left corner (x1, y1) and top-right corner(x2,y2), but
        change the the lower-right-corner(x2, y1) to a new position
        (x3, y3).
        """
        tr1 = mtransforms.Affine2D()
        tr1.translate(-x1, -y1)
        x2a, y2a = tr1.transform_point((x2, y2))
        x3a, y3a = tr1.transform_point((x3, y3))

        inv_mat = 1./(x2a*y3a-y2a*x3a) * np.mat([[y3a, -y2a],[-x3a, x2a]])

        a, b = (inv_mat * np.mat([[x2a], [x2a]])).flat
        c, d = (inv_mat * np.mat([[y2a], [0]])).flat

        tr2 = mtransforms.Affine2D.from_values(a, c, b, d, 0, 0)

        tr = (tr1 + tr2 + mtransforms.Affine2D().translate(x1, y1)).inverted().get_affine()

        return tr

    def _draw_unsampled_image(self, renderer, gc):
        """
        draw unsampled image. The renderer should support a draw_image method
        with scale parameter.
        """
        trans = self.get_transform() #axes.transData

        # convert the coordinates to the intermediate coordinate (ic).
        # The transformation from the ic to the canvas is a pure
        # affine transform.

        # A straight-forward way is to use the non-affine part of the
        # original transform for conversion to the ic.

        # firs, convert the image extent to the ic
        x_llc, x_trc, y_llc, y_trc = self.get_extent()

        xy = trans.transform_non_affine(np.array([(x_llc, y_llc),
                                                  (x_trc, y_trc)]))

        _xx1, _yy1 = xy[0]
        _xx2, _yy2 = xy[1]

        extent_in_ic = _xx1, _xx2, _yy1, _yy2

        # define trans_ic_to_canvas : unless _image_skew_coordinate is
        # set, it is simply a affine part of the original transform.
        if self._image_skew_coordinate:
            # skew the image when required.
            x_lrc, y_lrc = self._image_skew_coordinate
            xy2 = trans.transform_non_affine(np.array([(x_lrc, y_lrc)]))
            _xx3, _yy3 = xy2[0]

            tr_rotate_skew = self._get_rotate_and_skew_transform(_xx1, _yy1,
                                                                 _xx2, _yy2,
                                                                 _xx3, _yy3)
            trans_ic_to_canvas = tr_rotate_skew+trans.get_affine()
        else:
            trans_ic_to_canvas = trans.get_affine()

        # Now, viewLim in the ic.  It can be rotated and can be
        # skewed. Make it big enough.
        x1, y1, x2, y2 = self.axes.bbox.extents
        trans_canvas_to_ic = trans_ic_to_canvas.inverted()
        xy_ = trans_canvas_to_ic.transform(np.array([(x1, y1),
                                                     (x2, y1),
                                                     (x2, y2),
                                                     (x1, y2)]))
        x1_, x2_ = min(xy_[:,0]), max(xy_[:,0])
        y1_, y2_ = min(xy_[:,1]), max(xy_[:,1])
        viewLim_in_ic =  Bbox.from_extents(x1_, y1_, x2_, y2_)


        # get the image, sliced if necessary. This is done in the ic.
        im, xmin, ymin, dxintv, dyintv, sx, sy = \
            self._get_unsampled_image(self._A, extent_in_ic, viewLim_in_ic)

        if im is None: return # I'm not if this check is required. -JJL

        fc = self.axes.patch.get_facecolor()
        bg = mcolors.colorConverter.to_rgba(fc, 0)
        im.set_bg( *bg)

        # image input dimensions
        im.reset_matrix()
        numrows, numcols = im.get_size()

        im.resize(numcols, numrows) # just to create im.bufOut that
                                    # is required by backends. There
                                    # may be better solution -JJL

        im._url = self.get_url()
        im._gid = self.get_gid()

        renderer.draw_image(gc, xmin, ymin, im, dxintv, dyintv,
                            trans_ic_to_canvas)

    def _check_unsampled_image(self, renderer):
        """
        return True if the image is better to be drawn unsampled.
        The derived class needs to override it.
        """
        return False

    @allow_rasterization
    def draw(self, renderer, *args, **kwargs):
        if not self.get_visible(): return
        if (self.axes.get_xscale() != 'linear' or
            self.axes.get_yscale() != 'linear'):
            warnings.warn("Images are not supported on non-linear axes.")

        l, b, widthDisplay, heightDisplay = self.axes.bbox.bounds
        gc = renderer.new_gc()
        gc.set_clip_rectangle(self.axes.bbox.frozen())
        gc.set_clip_path(self.get_clip_path())
        gc.set_alpha(self.get_alpha())

        if self._check_unsampled_image(renderer):
            self._draw_unsampled_image(renderer, gc)
        else:
            if self._image_skew_coordinate is not None:
                warnings.warn("Image will not be shown correctly with this backend.")

            im = self.make_image(renderer.get_image_magnification())
            if im is None:
                return
            im._url = self.get_url()
            im._gid = self.get_gid()
            renderer.draw_image(gc, l, b, im)
        gc.restore()

    def contains(self, mouseevent):
        """
        Test whether the mouse event occured within the image.
        """
        if callable(self._contains): return self._contains(self,mouseevent)
        # TODO: make sure this is consistent with patch and patch
        # collection on nonlinear transformed coordinates.
        # TODO: consider returning image coordinates (shouldn't
        # be too difficult given that the image is rectilinear
        x, y = mouseevent.xdata, mouseevent.ydata
        xmin, xmax, ymin, ymax = self.get_extent()
        if xmin > xmax:
            xmin,xmax = xmax,xmin
        if ymin > ymax:
            ymin,ymax = ymax,ymin
        #print x, y, xmin, xmax, ymin, ymax
        if x is not None and y is not None:
            inside = x>=xmin and x<=xmax and y>=ymin and y<=ymax
        else:
            inside = False

        return inside,{}

    def write_png(self, fname, noscale=False):
        """Write the image to png file with fname"""
        im = self.make_image()
        if im is None:
            return
        if noscale:
            numrows, numcols = im.get_size()
            im.reset_matrix()
            im.set_interpolation(0)
            im.resize(numcols, numrows)
        im.flipud_out()
        rows, cols, buffer = im.as_rgba_str()
        _png.write_png(buffer, cols, rows, fname)

    def set_data(self, A):
        """
        Set the image array

        ACCEPTS: numpy/PIL Image A
        """
        # check if data is PIL Image without importing Image
        if hasattr(A,'getpixel'):
            self._A = pil_to_array(A)
        else:
            self._A = cbook.safe_masked_invalid(A)

        if self._A.dtype != np.uint8 and not np.can_cast(self._A.dtype, np.float):
            raise TypeError("Image data can not convert to float")

        if (self._A.ndim not in (2, 3) or
            (self._A.ndim == 3 and self._A.shape[-1] not in (3, 4))):
            raise TypeError("Invalid dimensions for image data")

        self._imcache =None
        self._rgbacache = None
        self._oldxslice = None
        self._oldyslice = None

    def set_array(self, A):
        """
        Retained for backwards compatibility - use set_data instead

        ACCEPTS: numpy array A or PIL Image"""
        # This also needs to be here to override the inherited
        # cm.ScalarMappable.set_array method so it is not invoked
        # by mistake.

        self.set_data(A)

    def get_interpolation(self):
        """
        Return the interpolation method the image uses when resizing.

        One of 'nearest', 'bilinear', 'bicubic', 'spline16', 'spline36', 'hanning',
        'hamming', 'hermite', 'kaiser', 'quadric', 'catrom', 'gaussian',
        'bessel', 'mitchell', 'sinc', 'lanczos', or 'none'.

        """
        return self._interpolation

    def set_interpolation(self, s):
        """
        Set the interpolation method the image uses when resizing.

        if None, use a value from rc setting. If 'none', the image is
        shown as is without interpolating. 'none' is only supported in
        agg, ps and pdf backends and will fall back to 'nearest' mode
        for other backends.

        ACCEPTS: ['nearest' | 'bilinear' | 'bicubic' | 'spline16' |
          'spline36' | 'hanning' | 'hamming' | 'hermite' | 'kaiser' |
          'quadric' | 'catrom' | 'gaussian' | 'bessel' | 'mitchell' |
          'sinc' | 'lanczos' | 'none' |]

        """
        if s is None: s = rcParams['image.interpolation']
        s = s.lower()
        if s not in self._interpd:
            raise ValueError('Illegal interpolation string')
        self._interpolation = s

    def set_resample(self, v):
        """
        Set whether or not image resampling is used

        ACCEPTS: True|False
        """
        if v is None: v = rcParams['image.resample']
        self._resample = v

    def get_resample(self):
        """Return the image resample boolean"""
        return self._resample

    def set_filternorm(self, filternorm):
        """
        Set whether the resize filter norms the weights -- see
        help for imshow

        ACCEPTS: 0 or 1
        """
        if filternorm:
            self._filternorm = 1
        else:
            self._filternorm = 0

    def get_filternorm(self):
        """Return the filternorm setting"""
        return self._filternorm

    def set_filterrad(self, filterrad):
        """
        Set the resize filter radius only applicable to some
        interpolation schemes -- see help for imshow

        ACCEPTS: positive float
        """
        r = float(filterrad)
        assert(r>0)
        self._filterrad = r

    def get_filterrad(self):
        """return the filterrad setting"""
        return self._filterrad



class AxesImage(_AxesImageBase):
    def __str__(self):
        return "AxesImage(%g,%g;%gx%g)" % tuple(self.axes.bbox.bounds)

    def __init__(self, ax,
                 cmap = None,
                 norm = None,
                 interpolation=None,
                 origin=None,
                 extent=None,
                 filternorm=1,
                 filterrad=4.0,
                 resample = False,
                 **kwargs
                 ):

        """
        interpolation and cmap default to their rc settings

        cmap is a colors.Colormap instance
        norm is a colors.Normalize instance to map luminance to 0-1

        extent is data axes (left, right, bottom, top) for making image plots
        registered with data plots.  Default is to label the pixel
        centers with the zero-based row and column indices.

        Additional kwargs are matplotlib.artist properties

        """

        self._extent = extent

        _AxesImageBase.__init__(self, ax,
                                cmap = cmap,
                                norm = norm,
                                interpolation=interpolation,
                                origin=origin,
                                filternorm=filternorm,
                                filterrad=filterrad,
                                resample = resample,
                                **kwargs
                                )


    def make_image(self, magnification=1.0):
        if self._A is None:
            raise RuntimeError('You must first set the image array or the image attribute')

        # image is created in the canvas coordinate.
        x1, x2, y1, y2 = self.get_extent()
        trans = self.get_transform()
        xy = trans.transform(np.array([(x1, y1),
                                       (x2, y2),
                                       ]))
        _x1, _y1 = xy[0]
        _x2, _y2 = xy[1]

        transformed_viewLim = mtransforms.TransformedBbox(self.axes.viewLim,
                                                          trans)

        im, xmin, ymin, dxintv, dyintv, sx, sy = \
            self._get_unsampled_image(self._A, [_x1, _x2, _y1, _y2],
                                      transformed_viewLim)

        fc = self.axes.patch.get_facecolor()
        bg = mcolors.colorConverter.to_rgba(fc, 0)
        im.set_bg( *bg)

        # image input dimensions
        im.reset_matrix()
        numrows, numcols = im.get_size()
        if numrows < 1 or numcols < 1:   # out of range
            return None
        im.set_interpolation(self._interpd[self._interpolation])

        im.set_resample(self._resample)

        # the viewport translation
        if dxintv == 0.0:
            tx = 0.0
        else:
            tx = (xmin-transformed_viewLim.x0)/dxintv * numcols
        if dyintv == 0.0:
            ty = 0.0
        else:
            ty = (ymin-transformed_viewLim.y0)/dyintv * numrows

        im.apply_translation(tx, ty)

        l, b, r, t = self.axes.bbox.extents
        widthDisplay = (round(r*magnification) + 0.5) - (round(l*magnification) - 0.5)
        heightDisplay = (round(t*magnification) + 0.5) - (round(b*magnification) - 0.5)

        # resize viewport to display
        rx = widthDisplay / numcols
        ry = heightDisplay / numrows
        im.apply_scaling(rx*sx, ry*sy)
        im.resize(int(widthDisplay+0.5), int(heightDisplay+0.5),
                  norm=self._filternorm, radius=self._filterrad)
        return im


    def _check_unsampled_image(self, renderer):
        """
        return True if the image is better to be drawn unsampled.
        """
        if self.get_interpolation() == "none":
            if renderer.option_scale_image():
                return True
            else:
                warnings.warn("The backend (%s) does not support interpolation='none'. The image will be interpolated with 'nearest` mode." % renderer.__class__)

        return False

    def set_extent(self, extent):
        """
        extent is data axes (left, right, bottom, top) for making image plots

        This updates ax.dataLim, and, if autoscaling, sets viewLim
        to tightly fit the image, regardless of dataLim.  Autoscaling
        state is not changed, so following this with ax.autoscale_view
        will redo the autoscaling in accord with dataLim.

        """
        self._extent = extent

        xmin, xmax, ymin, ymax = extent
        corners = (xmin, ymin), (xmax, ymax)
        self.axes.update_datalim(corners)
        if self.axes._autoscaleXon:
            self.axes.set_xlim((xmin, xmax), auto=None)
        if self.axes._autoscaleYon:
            self.axes.set_ylim((ymin, ymax), auto=None)

    def get_extent(self):
        """Get the image extent: left, right, bottom, top"""
        if self._extent is not None:
            return self._extent
        else:
            sz = self.get_size()
            #print 'sz', sz
            numrows, numcols = sz
            if self.origin == 'upper':
                return (-0.5, numcols-0.5, numrows-0.5, -0.5)
            else:
                return (-0.5, numcols-0.5, -0.5, numrows-0.5)



class NonUniformImage(AxesImage):
    def __init__(self, ax, **kwargs):
        """
        kwargs are identical to those for AxesImage, except
        that 'interpolation' defaults to 'nearest', and 'bilinear'
        is the only alternative.
        """
        interp = kwargs.pop('interpolation', 'nearest')
        AxesImage.__init__(self, ax,
                           **kwargs)
        self.set_interpolation(interp)

    def _check_unsampled_image(self, renderer):
        """
        return False. Do not use unsampled image.
        """
        return False

    def make_image(self, magnification=1.0):
        if self._A is None:
            raise RuntimeError('You must first set the image array')

        A = self._A
        if len(A.shape) == 2:
            if A.dtype != np.uint8:
                A = self.to_rgba(A, bytes=True)
                self.is_grayscale = self.cmap.is_gray()
            else:
                A = np.repeat(A[:,:,np.newaxis], 4, 2)
                A[:,:,3] = 255
                self.is_grayscale = True
        else:
            if A.dtype != np.uint8:
                A = (255*A).astype(np.uint8)
            if A.shape[2] == 3:
                B = zeros(tuple(list(A.shape[0:2]) + [4]), np.uint8)
                B[:,:,0:3] = A
                B[:,:,3] = 255
                A = B
            self.is_grayscale = False


        x0, y0, v_width, v_height = self.axes.viewLim.bounds
        l, b, r, t = self.axes.bbox.extents
        width = (round(r) + 0.5) - (round(l) - 0.5)
        height = (round(t) + 0.5) - (round(b) - 0.5)
        width *= magnification
        height *= magnification
        im = _image.pcolor(self._Ax, self._Ay, A,
                           height, width,
                           (x0, x0+v_width, y0, y0+v_height),
                           self._interpd[self._interpolation])

        fc = self.axes.patch.get_facecolor()
        bg = mcolors.colorConverter.to_rgba(fc, 0)
        im.set_bg(*bg)
        im.is_grayscale = self.is_grayscale
        return im

    def set_data(self, x, y, A):
        """
        Set the grid for the pixel centers, and the pixel values.

          *x* and *y* are 1-D ndarrays of lengths N and M, respectively,
             specifying pixel centers

          *A* is an (M,N) ndarray or masked array of values to be
            colormapped, or a (M,N,3) RGB array, or a (M,N,4) RGBA
            array.
        """
        x = np.asarray(x,np.float32)
        y = np.asarray(y,np.float32)
        A = cbook.safe_masked_invalid(A)
        if len(x.shape) != 1 or len(y.shape) != 1\
           or A.shape[0:2] != (y.shape[0], x.shape[0]):
            raise TypeError("Axes don't match array shape")
        if len(A.shape) not in [2, 3]:
            raise TypeError("Can only plot 2D or 3D data")
        if len(A.shape) == 3 and A.shape[2] not in [1, 3, 4]:
            raise TypeError("3D arrays must have three (RGB) or four (RGBA) color components")
        if len(A.shape) == 3 and A.shape[2] == 1:
            A.shape = A.shape[0:2]
        self._A = A
        self._Ax = x
        self._Ay = y
        self._imcache = None

        # I am adding this in accor with _AxesImageBase.set_data --
        # examples/pylab_examples/image_nonuniform.py was breaking on
        # the call to _get_unsampled_image when the oldxslice attr was
        # accessed - JDH 3/3/2010
        self._oldxslice = None
        self._oldyslice = None

    def set_array(self, *args):
        raise NotImplementedError('Method not supported')

    def set_interpolation(self, s):
        if s != None and not s in ('nearest','bilinear'):
            raise NotImplementedError('Only nearest neighbor and bilinear interpolations are supported')
        AxesImage.set_interpolation(self, s)

    def get_extent(self):
        if self._A is None:
            raise RuntimeError('Must set data first')
        return self._Ax[0], self._Ax[-1], self._Ay[0], self._Ay[-1]

    def set_filternorm(self, s):
        pass

    def set_filterrad(self, s):
        pass

    def set_norm(self, norm):
        if self._A is not None:
            raise RuntimeError('Cannot change colors after loading data')
        cm.ScalarMappable.set_norm(self, norm)

    def set_cmap(self, cmap):
        if self._A is not None:
            raise RuntimeError('Cannot change colors after loading data')
        cm.ScalarMappable.set_cmap(self, cmap)

class PcolorImage(martist.Artist, cm.ScalarMappable):
    """
    Make a pcolor-style plot with an irregular rectangular grid.

    This uses a variation of the original irregular image code,
    and it is used by pcolorfast for the corresponding grid type.
    """
    def __init__(self, ax,
                 x=None,
                 y=None,
                 A=None,
                 cmap = None,
                 norm = None,
                 **kwargs
                ):
        """
        cmap defaults to its rc setting

        cmap is a colors.Colormap instance
        norm is a colors.Normalize instance to map luminance to 0-1

        Additional kwargs are matplotlib.artist properties

        """
        martist.Artist.__init__(self)
        cm.ScalarMappable.__init__(self, norm, cmap)
        self.axes = ax
        self._rgbacache = None
        # There is little point in caching the image itself because
        # it needs to be remade if the bbox or viewlim change,
        # so caching does help with zoom/pan/resize.
        self.update(kwargs)
        self.set_data(x, y, A)

    def make_image(self, magnification=1.0):
        if self._A is None:
            raise RuntimeError('You must first set the image array')
        fc = self.axes.patch.get_facecolor()
        bg = mcolors.colorConverter.to_rgba(fc, 0)
        bg = (np.array(bg)*255).astype(np.uint8)
        l, b, r, t = self.axes.bbox.extents
        width = (round(r) + 0.5) - (round(l) - 0.5)
        height = (round(t) + 0.5) - (round(b) - 0.5)
        width = width * magnification
        height = height * magnification
        if self._rgbacache is None:
            A = self.to_rgba(self._A, bytes=True)
            self._rgbacache = A
            if self._A.ndim == 2:
                self.is_grayscale = self.cmap.is_gray()
        else:
            A = self._rgbacache
        vl = self.axes.viewLim
        im = _image.pcolor2(self._Ax, self._Ay, A,
                           height,
                           width,
                           (vl.x0, vl.x1, vl.y0, vl.y1),
                           bg)
        im.is_grayscale = self.is_grayscale
        return im

    def changed(self):
        self._rgbacache = None
        cm.ScalarMappable.changed(self)

    @allow_rasterization
    def draw(self, renderer, *args, **kwargs):
        if not self.get_visible():
            return
        im = self.make_image(renderer.get_image_magnification())
        gc = renderer.new_gc()
        gc.set_clip_rectangle(self.axes.bbox.frozen())
        gc.set_clip_path(self.get_clip_path())
        gc.set_alpha(self.get_alpha())
        renderer.draw_image(gc,
                            round(self.axes.bbox.xmin),
                            round(self.axes.bbox.ymin),
                            im)
        gc.restore()


    def set_data(self, x, y, A):
        A = cbook.safe_masked_invalid(A)
        if x is None:
            x = np.arange(0, A.shape[1]+1, dtype=np.float64)
        else:
            x = np.asarray(x, np.float64).ravel()
        if y is None:
            y = np.arange(0, A.shape[0]+1, dtype=np.float64)
        else:
            y = np.asarray(y, np.float64).ravel()

        if A.shape[:2] != (y.size-1, x.size-1):
            print(A.shape)
            print(y.size)
            print(x.size)
            raise ValueError("Axes don't match array shape")
        if A.ndim not in [2, 3]:
            raise ValueError("A must be 2D or 3D")
        if A.ndim == 3 and A.shape[2] == 1:
            A.shape = A.shape[:2]
        self.is_grayscale = False
        if A.ndim == 3:
            if A.shape[2] in [3, 4]:
                if (A[:,:,0] == A[:,:,1]).all() and (A[:,:,0] == A[:,:,2]).all():
                    self.is_grayscale = True
            else:
                raise ValueError("3D arrays must have RGB or RGBA as last dim")
        self._A = A
        self._Ax = x
        self._Ay = y
        self._rgbacache = None

    def set_array(self, *args):
        raise NotImplementedError('Method not supported')

    def set_alpha(self, alpha):
        """
        Set the alpha value used for blending - not supported on
        all backends

        ACCEPTS: float
        """
        martist.Artist.set_alpha(self, alpha)
        self.update_dict['array'] = True

class FigureImage(martist.Artist, cm.ScalarMappable):
    zorder = 0
    def __init__(self, fig,
                 cmap = None,
                 norm = None,
                 offsetx = 0,
                 offsety = 0,
                 origin=None,
                 **kwargs
                 ):

        """
        cmap is a colors.Colormap instance
        norm is a colors.Normalize instance to map luminance to 0-1

        kwargs are an optional list of Artist keyword args
        """
        martist.Artist.__init__(self)
        cm.ScalarMappable.__init__(self, norm, cmap)
        if origin is None: origin = rcParams['image.origin']
        self.origin = origin
        self.figure = fig
        self.ox = offsetx
        self.oy = offsety
        self.update(kwargs)
        self.magnification = 1.0

    def contains(self, mouseevent):
        """Test whether the mouse event occured within the image."""
        if callable(self._contains): return self._contains(self,mouseevent)
        xmin, xmax, ymin, ymax = self.get_extent()
        xdata, ydata = mouseevent.x, mouseevent.y
        #print xdata, ydata, xmin, xmax, ymin, ymax
        if xdata is not None and ydata is not None:
            inside = xdata>=xmin and xdata<=xmax and ydata>=ymin and ydata<=ymax
        else:
            inside = False

        return inside,{}

    def get_size(self):
        """Get the numrows, numcols of the input image"""
        if self._A is None:
            raise RuntimeError('You must first set the image array')

        return self._A.shape[:2]

    def get_extent(self):
        """Get the image extent: left, right, bottom, top"""
        numrows, numcols = self.get_size()
        return (-0.5+self.ox, numcols-0.5+self.ox,
                -0.5+self.oy, numrows-0.5+self.oy)

    def set_data(self, A):
        """Set the image array."""
        cm.ScalarMappable.set_array(self, cbook.safe_masked_invalid(A))

    def set_array(self, A):
        """Deprecated; use set_data for consistency with other image types."""
        self.set_data(A)

    def make_image(self, magnification=1.0):
        if self._A is None:
            raise RuntimeError('You must first set the image array')

        x = self.to_rgba(self._A, bytes=True)
        self.magnification = magnification
        # if magnification is not one, we need to resize
        ismag = magnification!=1
        #if ismag: raise RuntimeError
        if ismag:
            isoutput = 0
        else:
            isoutput = 1
        im = _image.frombyte(x, isoutput)
        fc = self.figure.get_facecolor()
        im.set_bg( *mcolors.colorConverter.to_rgba(fc, 0) )
        im.is_grayscale = (self.cmap.name == "gray" and
                           len(self._A.shape) == 2)

        if ismag:
            numrows, numcols = self.get_size()
            numrows *= magnification
            numcols *= magnification
            im.set_interpolation(_image.NEAREST)
            im.resize(numcols, numrows)
        if self.origin=='upper':
            im.flipud_out()

        return im

    @allow_rasterization
    def draw(self, renderer, *args, **kwargs):
        if not self.get_visible(): return
        # todo: we should be able to do some cacheing here
        im = self.make_image(renderer.get_image_magnification())
        gc = renderer.new_gc()
        gc.set_clip_rectangle(self.figure.bbox)
        gc.set_clip_path(self.get_clip_path())
        gc.set_alpha(self.get_alpha())
        renderer.draw_image(gc, round(self.ox), round(self.oy), im)
        gc.restore()

    def write_png(self, fname):
        """Write the image to png file with fname"""
        im = self.make_image()
        rows, cols, buffer = im.as_rgba_str()
        _png.write_png(buffer, cols, rows, fname)


class BboxImage(_AxesImageBase):
    """The Image class whose size is determined by the given bbox."""
    def __init__(self, bbox,
                 cmap = None,
                 norm = None,
                 interpolation=None,
                 origin=None,
                 filternorm=1,
                 filterrad=4.0,
                 resample = False,
                 interp_at_native=True,
                 **kwargs
                 ):

        """
        cmap is a colors.Colormap instance
        norm is a colors.Normalize instance to map luminance to 0-1

        interp_at_native is a flag that determines whether or not interpolation should
        still be applied when the image is displayed at its native resolution.  A common
        use case for this is when displaying an image for annotational purposes; it is 
        treated similarly to Photoshop (interpolation is only used when displaying the
        image at non-native resolutions).


        kwargs are an optional list of Artist keyword args

        """
        _AxesImageBase.__init__(self, ax=None,
                                cmap = cmap,
                                norm = norm,
                                interpolation=interpolation,
                                origin=origin,
                                filternorm=filternorm,
                                filterrad=filterrad,
                                resample = resample,
                                **kwargs
                                )

        self.bbox = bbox
        self.interp_at_native = interp_at_native

    def get_window_extent(self, renderer=None):
        if renderer is None:
            renderer = self.get_figure()._cachedRenderer

        if isinstance(self.bbox, BboxBase):
            return self.bbox
        elif callable(self.bbox):
            return self.bbox(renderer)
        else:
            raise ValueError("unknown type of bbox")


    def contains(self, mouseevent):
        """Test whether the mouse event occured within the image."""
        if callable(self._contains): return self._contains(self,mouseevent)

        if not self.get_visible():# or self.get_figure()._renderer is None:
            return False,{}

        x, y = mouseevent.x, mouseevent.y
        inside = self.get_window_extent().contains(x, y)

        return inside,{}

    def get_size(self):
        """Get the numrows, numcols of the input image"""
        if self._A is None:
            raise RuntimeError('You must first set the image array')

        return self._A.shape[:2]

    def make_image(self, renderer, magnification=1.0):
        if self._A is None:
            raise RuntimeError('You must first set the image array or the image attribute')

        if self._imcache is None:
            if self._A.dtype == np.uint8 and len(self._A.shape) == 3:
                im = _image.frombyte(self._A, 0)
                im.is_grayscale = False
            else:
                if self._rgbacache is None:
                    x = self.to_rgba(self._A, bytes=True)
                    self._rgbacache = x
                else:
                    x = self._rgbacache
                im = _image.frombyte(x, 0)
                if len(self._A.shape) == 2:
                    im.is_grayscale = self.cmap.is_gray()
                else:
                    im.is_grayscale = False
            self._imcache = im

            if self.origin=='upper':
                im.flipud_in()
        else:
            im = self._imcache

        # image input dimensions
        im.reset_matrix()

        im.set_interpolation(self._interpd[self._interpolation])

        im.set_resample(self._resample)

        l, b, r, t = self.get_window_extent(renderer).extents #bbox.extents
        widthDisplay = round(r) - round(l)
        heightDisplay = round(t) - round(b)
        widthDisplay *= magnification
        heightDisplay *= magnification

        numrows, numcols = self._A.shape[:2]

        if not self.interp_at_native and widthDisplay==numcols and heightDisplay==numrows:
           im.set_interpolation(0)

        # resize viewport to display
        rx = widthDisplay / numcols
        ry = heightDisplay  / numrows
        #im.apply_scaling(rx*sx, ry*sy)
        im.apply_scaling(rx, ry)
        #im.resize(int(widthDisplay+0.5), int(heightDisplay+0.5),
        #          norm=self._filternorm, radius=self._filterrad)
        im.resize(int(widthDisplay), int(heightDisplay),
                  norm=self._filternorm, radius=self._filterrad)
        return im

    @allow_rasterization
    def draw(self, renderer, *args, **kwargs):
        if not self.get_visible(): return
        # todo: we should be able to do some cacheing here
        image_mag = renderer.get_image_magnification()
        im = self.make_image(renderer, image_mag)
        l, b, r, t = self.get_window_extent(renderer).extents
        gc = renderer.new_gc()
        self._set_gc_clip(gc)
        gc.set_alpha(self.get_alpha())
        #gc.set_clip_path(self.get_clip_path())
        renderer.draw_image(gc, round(l), round(b), im)
        gc.restore()


def imread(fname, format=None):
    """
<<<<<<< HEAD
    Return image file in *fname* as :class:`numpy.array`.  *fname* may
    be a string path or a Python file-like object.  If using a file
    object, it must be opened in binary mode.
=======
    Read an image from a file into an array.

    *fname* may be a string path or a Python file-like object.
>>>>>>> 483b3bea

    If *format* is provided, will try to read file of that type,
    otherwise the format is deduced from the filename.  If nothing can
    be deduced, PNG is tried.

    Return value is a :class:`numpy.array`.  For grayscale images, the
    return array is MxN.  For RGB images, the return value is MxNx3.
    For RGBA images the return value is MxNx4.

    matplotlib can only read PNGs natively, but if `PIL
    <http://www.pythonware.com/products/pil/>`_ is installed, it will
    use it to load the image and return an array (if possible) which
    can be used with :func:`~matplotlib.pyplot.imshow`.
    """

    def pilread(fname):
        """try to load the image with PIL or return None"""
        try:
            from PIL import Image
        except ImportError:
            return None
        if cbook.is_string_like(fname):
            # force close the file after reading the image
            with open(fname, "rb") as fh:
                image = Image.open(fh)
                return pil_to_array(image)
        else:
            image = Image.open(fname)
            return pil_to_array(image)

    handlers = {'png' :_png.read_png, }
    if format is None:
        if cbook.is_string_like(fname):
            basename, ext = os.path.splitext(fname)
            ext = ext.lower()[1:]
        elif hasattr(fname, 'name'):
            basename, ext = os.path.splitext(fname.name)
            ext = ext.lower()[1:]
        else:
            ext = 'png'
    else:
        ext = format

    if ext not in handlers.iterkeys():
        im = pilread(fname)
        if im is None:
            raise ValueError('Only know how to handle extensions: %s; with PIL installed matplotlib can handle more images' % handlers.keys())
        return im

    handler = handlers[ext]

    # To handle Unicode filenames, we pass a file object to the PNG
    # reader extension, since Python handles them quite well, but it's
    # tricky in C.
    if cbook.is_string_like(fname):
        with open(fname, 'rb') as fd:
            return handler(fd)
    else:
        return handler(fname)


def imsave(fname, arr, vmin=None, vmax=None, cmap=None, format=None,
           origin=None, dpi=100):
    """
    Save an array as in image file.

    The output formats available depend on the backend being used.

    Arguments:
      *fname*:
        A string containing a path to a filename, or a Python file-like object.
        If *format* is *None* and *fname* is a string, the output
        format is deduced from the extension of the filename.
      *arr*:
        A 2D array.
    Keyword arguments:
      *vmin*/*vmax*: [ None | scalar ]
        *vmin* and *vmax* set the color scaling for the image by fixing the
        values that map to the colormap color limits. If either *vmin* or *vmax*
        is None, that limit is determined from the *arr* min/max value.
      *cmap*:
        cmap is a colors.Colormap instance, eg cm.jet.
        If None, default to the rc image.cmap value.
      *format*:
        One of the file extensions supported by the active
        backend.  Most backends support png, pdf, ps, eps and svg.
      *origin*
        [ 'upper' | 'lower' ] Indicates where the [0,0] index of
        the array is in the upper left or lower left corner of
        the axes. Defaults to the rc image.origin value.
      *dpi*
        The DPI to store in the metadata of the file.  This does not affect the
        resolution of the output image.
    """
    from matplotlib.backends.backend_agg import FigureCanvasAgg as FigureCanvas
    from matplotlib.figure import Figure

    figsize = [x / float(dpi) for x in arr.shape[::-1]]
    fig = Figure(figsize=figsize, dpi=dpi, frameon=False)
    canvas = FigureCanvas(fig)
    im = fig.figimage(arr, cmap=cmap, vmin=vmin, vmax=vmax, origin=origin)
    fig.savefig(fname, dpi=dpi, format=format)


def pil_to_array( pilImage ):
    """
    Load a PIL image and return it as a numpy array.  For grayscale
    images, the return array is MxN.  For RGB images, the return value
    is MxNx3.  For RGBA images the return value is MxNx4
    """
    def toarray(im, dtype=np.uint8):
        """Teturn a 1D array of dtype."""
        x_str = im.tostring('raw', im.mode)
        x = np.fromstring(x_str, dtype)
        return x

    if pilImage.mode in ('RGBA', 'RGBX'):
        im = pilImage # no need to convert images
    elif pilImage.mode=='L':
        im = pilImage # no need to luminance images
        # return MxN luminance array
        x = toarray(im)
        x.shape = im.size[1], im.size[0]
        return x
    elif pilImage.mode=='RGB':
        #return MxNx3 RGB array
        im = pilImage # no need to RGB images
        x = toarray(im)
        x.shape = im.size[1], im.size[0], 3
        return x
    elif pilImage.mode.startswith('I;16'):
        # return MxN luminance array of uint16
        im = pilImage
        if im.mode.endswith('B'):
            x = toarray(im, '>u2')
        else:
            x = toarray(im, '<u2')
        x.shape = im.size[1], im.size[0]
        return x.astype('=u2')
    else: # try to convert to an rgba image
        try:
            im = pilImage.convert('RGBA')
        except ValueError:
            raise RuntimeError('Unknown image mode')

    # return MxNx4 RGBA array
    x = toarray(im)
    x.shape = im.size[1], im.size[0], 4
    return x


def thumbnail(infile, thumbfile, scale=0.1, interpolation='bilinear',
              preview=False):
    """
    make a thumbnail of image in *infile* with output filename
    *thumbfile*.

      *infile* the image file -- must be PNG or PIL readable if you
         have `PIL <http://www.pythonware.com/products/pil/>`_ installed

      *thumbfile*
        the thumbnail filename

      *scale*
        the scale factor for the thumbnail

      *interpolation*
        the interpolation scheme used in the resampling


      *preview*
        if True, the default backend (presumably a user interface
        backend) will be used which will cause a figure to be raised
        if :func:`~matplotlib.pyplot.show` is called.  If it is False,
        a pure image backend will be used depending on the extension,
        'png'->FigureCanvasAgg, 'pdf'->FigureCanvasPDF,
        'svg'->FigureCanvasSVG


    See examples/misc/image_thumbnail.py.

    .. htmlonly::

        :ref:`misc-image_thumbnail`

    Return value is the figure instance containing the thumbnail

    """
    basedir, basename = os.path.split(infile)
    baseout, extout = os.path.splitext(thumbfile)

    im = imread(infile)
    rows, cols, depth = im.shape

    # this doesn't really matter, it will cancel in the end, but we
    # need it for the mpl API
    dpi = 100

    height = float(rows)/dpi*scale
    width = float(cols)/dpi*scale

    extension = extout.lower()

    if preview:
        # let the UI backend do everything
        import matplotlib.pyplot as plt
        fig = plt.figure(figsize=(width, height), dpi=dpi)
    else:
        if extension=='.png':
            from matplotlib.backends.backend_agg import FigureCanvasAgg as FigureCanvas
        elif extension=='.pdf':
            from matplotlib.backends.backend_pdf import FigureCanvasPDF as FigureCanvas
        elif extension=='.svg':
            from matplotlib.backends.backend_svg import FigureCanvasSVG as FigureCanvas
        else:
            raise ValueError("Can only handle extensions 'png', 'svg' or 'pdf'")

        from matplotlib.figure import Figure
        fig = Figure(figsize=(width, height), dpi=dpi)
        canvas = FigureCanvas(fig)

    ax = fig.add_axes([0,0,1,1], aspect='auto', frameon=False, xticks=[], yticks=[])

    basename, ext = os.path.splitext(basename)
    ax.imshow(im, aspect='auto', resample=True, interpolation='bilinear')
    fig.savefig(thumbfile, dpi=dpi)
    return fig<|MERGE_RESOLUTION|>--- conflicted
+++ resolved
@@ -1042,7 +1042,7 @@
 
         interp_at_native is a flag that determines whether or not interpolation should
         still be applied when the image is displayed at its native resolution.  A common
-        use case for this is when displaying an image for annotational purposes; it is 
+        use case for this is when displaying an image for annotational purposes; it is
         treated similarly to Photoshop (interpolation is only used when displaying the
         image at non-native resolutions).
 
@@ -1167,15 +1167,10 @@
 
 def imread(fname, format=None):
     """
-<<<<<<< HEAD
-    Return image file in *fname* as :class:`numpy.array`.  *fname* may
-    be a string path or a Python file-like object.  If using a file
-    object, it must be opened in binary mode.
-=======
     Read an image from a file into an array.
 
-    *fname* may be a string path or a Python file-like object.
->>>>>>> 483b3bea
+    *fname* may be a string path or a Python file-like object.  If
+    using a file object, it must be opened in binary mode.
 
     If *format* is provided, will try to read file of that type,
     otherwise the format is deduced from the filename.  If nothing can
