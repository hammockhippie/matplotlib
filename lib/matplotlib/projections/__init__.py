<<<<<<< HEAD
from __future__ import (absolute_import, division, print_function,
                        unicode_literals)

import six

from .geo import AitoffAxes, HammerAxes, LambertAxes, MollweideAxes
from .polar import PolarAxes
=======
from geo import AitoffAxes, HammerAxes, LambertAxes, MollweideAxes
from polar import PolarAxes
from ternary import TernaryABAxes, TernaryBCAxes, TernaryCAAxes
>>>>>>> 615d83de
from matplotlib import axes

class ProjectionRegistry(object):
    """
    Manages the set of projections available to the system.
    """
    def __init__(self):
        self._all_projection_types = {}

    def register(self, *projections):
        """
        Register a new set of projection(s).
        """
        for projection in projections:
            name = projection.name
            self._all_projection_types[name] = projection

    def get_projection_class(self, name):
        """
        Get a projection class from its *name*.
        """
        return self._all_projection_types[name]

    def get_projection_names(self):
        """
        Get a list of the names of all projections currently
        registered.
        """
        names = list(six.iterkeys(self._all_projection_types))
        names.sort()
        return names
projection_registry = ProjectionRegistry()

projection_registry.register(
    axes.Axes,
    PolarAxes,
    AitoffAxes,
    HammerAxes,
    LambertAxes,
    MollweideAxes,
    TernaryABAxes,
    TernaryBCAxes,
    TernaryCAAxes)


def register_projection(cls):
    projection_registry.register(cls)


def get_projection_class(projection=None):
    """
    Get a projection class from its name.

    If *projection* is None, a standard rectilinear projection is
    returned.
    """
    if projection is None:
        projection = 'rectilinear'

    try:
        return projection_registry.get_projection_class(projection)
    except KeyError:
        raise ValueError("Unknown projection '%s'" % projection)


def process_projection_requirements(figure, *args, **kwargs):
    """
    Handle the args/kwargs to for add_axes/add_subplot/gca,
    returning::

        (axes_proj_class, proj_class_kwargs, proj_stack_key)

    Which can be used for new axes initialization/identification.

    .. note:: **kwargs** is modified in place.

    """
    ispolar = kwargs.pop('polar', False)
    projection = kwargs.pop('projection', None)
    if ispolar:
        if projection is not None and projection != 'polar':
            raise ValueError(
                "polar=True, yet projection=%r. "
                "Only one of these arguments should be supplied." %
                projection)
        projection = 'polar'

    # ensure that the resolution keyword is always put into the key
    # for polar plots
    if projection == 'polar':
        kwargs.setdefault('resolution', 1)

    if isinstance(projection, six.string_types) or projection is None:
        projection_class = get_projection_class(projection)
    elif hasattr(projection, '_as_mpl_axes'):
        projection_class, extra_kwargs = projection._as_mpl_axes()
        kwargs.update(**extra_kwargs)
    else:
        raise TypeError('projection must be a string, None or implement a '
                            '_as_mpl_axes method. Got %r' % projection)

    # Make the key without projection kwargs, this is used as a unique
    # lookup for axes instances
    key = figure._make_key(*args, **kwargs)

    return projection_class, kwargs, key


def get_projection_names():
    """
    Get a list of acceptable projection names.
    """
    return projection_registry.get_projection_names()<|MERGE_RESOLUTION|>--- conflicted
+++ resolved
@@ -1,4 +1,3 @@
-<<<<<<< HEAD
 from __future__ import (absolute_import, division, print_function,
                         unicode_literals)
 
@@ -6,11 +5,8 @@
 
 from .geo import AitoffAxes, HammerAxes, LambertAxes, MollweideAxes
 from .polar import PolarAxes
-=======
-from geo import AitoffAxes, HammerAxes, LambertAxes, MollweideAxes
-from polar import PolarAxes
 from ternary import TernaryABAxes, TernaryBCAxes, TernaryCAAxes
->>>>>>> 615d83de
+
 from matplotlib import axes
 
 class ProjectionRegistry(object):
