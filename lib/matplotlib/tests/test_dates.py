import datetime
import numpy as np
from matplotlib.testing.decorators import image_comparison, knownfailureif, cleanup
import matplotlib.pyplot as plt
<<<<<<< HEAD
from nose.tools import assert_raises
import warnings
=======
from nose.tools import assert_raises, assert_equal
>>>>>>> c699ba54

@image_comparison(baseline_images=['date_empty'])
def test_date_empty():
    # make sure mpl does the right thing when told to plot dates even
    # if no date data has been presented, cf
    # http://sourceforge.net/tracker/?func=detail&aid=2850075&group_id=80706&atid=560720
    fig = plt.figure()
    ax = fig.add_subplot(1,1,1)
    ax.xaxis_date()

@image_comparison(baseline_images=['date_axhspan'])
def test_date_axhspan():
    # test ax hspan with date inputs
    t0 = datetime.datetime(2009, 1, 20)
    tf = datetime.datetime(2009, 1, 21)
    fig = plt.figure()
    ax = fig.add_subplot(1,1,1)
    ax.axhspan( t0, tf, facecolor="blue", alpha=0.25 )
    ax.set_ylim(t0-datetime.timedelta(days=5),
                tf+datetime.timedelta(days=5))
    fig.subplots_adjust(left=0.25)

@image_comparison(baseline_images=['date_axvspan'])
def test_date_axvspan():
    # test ax hspan with date inputs
    t0 = datetime.datetime(2000, 1, 20)
    tf = datetime.datetime(2010, 1, 21)
    fig = plt.figure()
    ax = fig.add_subplot(1,1,1)
    ax.axvspan( t0, tf, facecolor="blue", alpha=0.25 )
    ax.set_xlim(t0-datetime.timedelta(days=720),
                tf+datetime.timedelta(days=720))
    fig.autofmt_xdate()

@image_comparison(baseline_images=['date_axhline'])
def test_date_axhline():
    # test ax hline with date inputs
    t0 = datetime.datetime(2009, 1, 20)
    tf = datetime.datetime(2009, 1, 31)
    fig = plt.figure()
    ax = fig.add_subplot(1,1,1)
    ax.axhline( t0, color="blue", lw=3)
    ax.set_ylim(t0-datetime.timedelta(days=5),
                tf+datetime.timedelta(days=5))
    fig.subplots_adjust(left=0.25)

@image_comparison(baseline_images=['date_axvline'])
def test_date_axvline():
    # test ax hline with date inputs
    t0 = datetime.datetime(2000, 1, 20)
    tf = datetime.datetime(2000, 1, 21)
    fig = plt.figure()
    ax = fig.add_subplot(1,1,1)
    ax.axvline( t0, color="red", lw=3)
    ax.set_xlim(t0-datetime.timedelta(days=5),
                tf+datetime.timedelta(days=5))
    fig.autofmt_xdate()

@cleanup
def test_too_many_date_ticks():
    # Attempt to test SF 2715172, see
    # https://sourceforge.net/tracker/?func=detail&aid=2715172&group_id=80706&atid=560720
    # setting equal datetimes triggers and expander call in
    # transforms.nonsingular which results in too many ticks in the
    # DayLocator.  This should trigger a Locator.MAXTICKS RuntimeError
    warnings.filterwarnings('ignore','Attempting to set identical left==right results\\nin singular transformations; automatically expanding.\\nleft=\d*\.\d*, right=\d*\.\d*',UserWarning,module='matplotlib.axes')
    t0 = datetime.datetime(2000, 1, 20)
    tf = datetime.datetime(2000, 1, 20)
    fig = plt.figure()
    ax = fig.add_subplot(1,1,1)
    ax.set_xlim((t0,tf), auto=True)
    ax.plot([],[])
    from matplotlib.dates import DayLocator, DateFormatter, HourLocator
    ax.xaxis.set_major_locator(DayLocator())
    assert_raises(RuntimeError, fig.savefig, 'junk.png')

@image_comparison(baseline_images=['RRuleLocator_bounds'])
def test_RRuleLocator():
    import pylab
    import matplotlib.dates as mpldates
    import matplotlib.testing.jpl_units as units
    from datetime import datetime
    import dateutil
    units.register()

    # This will cause the RRuleLocator to go out of bounds when it tries
    # to add padding to the limits, so we make sure it caps at the correct
    # boundary values.
    t0 = datetime( 1000, 1, 1 )
    tf = datetime( 6000, 1, 1 )

    fig = pylab.figure()
    ax = pylab.subplot( 111 )
    ax.set_autoscale_on( True )
    ax.plot( [t0, tf], [0.0, 1.0], marker='o' )

    rrule = mpldates.rrulewrapper( dateutil.rrule.YEARLY, interval=500 )
    locator = mpldates.RRuleLocator( rrule )
    ax.xaxis.set_major_locator( locator )
    ax.xaxis.set_major_formatter( mpldates.AutoDateFormatter(locator) )

    ax.autoscale_view()
    fig.autofmt_xdate()

@image_comparison(baseline_images=['DateFormatter_fractionalSeconds'])
def test_DateFormatter():
    import pylab
    from datetime import datetime
    import matplotlib.testing.jpl_units as units
    units.register()

    # Lets make sure that DateFormatter will allow us to have tick marks
    # at intervals of fractional seconds.

    t0 = datetime( 2001, 1, 1, 0, 0, 0 )
    tf = datetime( 2001, 1, 1, 0, 0, 1 )

    fig = pylab.figure()
    ax = pylab.subplot( 111 )
    ax.set_autoscale_on( True )
    ax.plot( [t0, tf], [0.0, 1.0], marker='o' )

    # rrule = mpldates.rrulewrapper( dateutil.rrule.YEARLY, interval=500 )
    # locator = mpldates.RRuleLocator( rrule )
    # ax.xaxis.set_major_locator( locator )
    # ax.xaxis.set_major_formatter( mpldates.AutoDateFormatter(locator) )

    ax.autoscale_view()
    fig.autofmt_xdate()

def test_drange():
    '''This test should check if drange works as expected, and if all the rounding errors
    are fixed'''
    from matplotlib import dates
    start = datetime.datetime(2011, 1,1, tzinfo=dates.UTC)
    end = datetime.datetime(2011, 1, 2, tzinfo=dates.UTC)
    delta = datetime.timedelta(hours=1)
    #We expect 24 values in drange(start, end, delta), because drange returns dates from
    #an half open interval [start, end)
    assert_equal(24, len(dates.drange(start, end, delta)))

    #if end is a little bit later, we expect the range to contain one element more
    end = end +datetime.timedelta(microseconds=1)
    assert_equal(25, len(dates.drange(start, end, delta)))

    #reset end
    end = datetime.datetime(2011, 1, 2, tzinfo=dates.UTC)

    #and tst drange with "complicated" floats:
    # 4 hours = 1/6 day, this is an "dangerous" float
    delta = datetime.timedelta(hours=4)
    daterange = dates.drange(start, end, delta)
    assert_equal(6, len(daterange))
    assert_equal(dates.num2date(daterange[-1]), end-delta)

#@image_comparison(baseline_images=['empty_date_bug'])
@cleanup
@knownfailureif(True)
def test_empty_date_with_year_formatter():
    # exposes sf bug 2861426: https://sourceforge.net/tracker/?func=detail&aid=2861426&group_id=80706&atid=560720

    # update: I am no loner believe this is a bug, as I commented on
    # the tracker.  The question is now: what to do with this test

    import matplotlib.dates as dates

    fig = plt.figure()
    ax = fig.add_subplot(111)

    yearFmt = dates.DateFormatter('%Y')
    ax.xaxis.set_major_formatter(yearFmt)

    fig.savefig('empty_date_bug')

if __name__=='__main__':
    import nose
    nose.runmodule(argv=['-s','--with-doctest'], exit=False)<|MERGE_RESOLUTION|>--- conflicted
+++ resolved
@@ -2,12 +2,8 @@
 import numpy as np
 from matplotlib.testing.decorators import image_comparison, knownfailureif, cleanup
 import matplotlib.pyplot as plt
-<<<<<<< HEAD
-from nose.tools import assert_raises
+from nose.tools import assert_raises, assert_equal
 import warnings
-=======
-from nose.tools import assert_raises, assert_equal
->>>>>>> c699ba54
 
 @image_comparison(baseline_images=['date_empty'])
 def test_date_empty():
@@ -73,7 +69,9 @@
     # setting equal datetimes triggers and expander call in
     # transforms.nonsingular which results in too many ticks in the
     # DayLocator.  This should trigger a Locator.MAXTICKS RuntimeError
-    warnings.filterwarnings('ignore','Attempting to set identical left==right results\\nin singular transformations; automatically expanding.\\nleft=\d*\.\d*, right=\d*\.\d*',UserWarning,module='matplotlib.axes')
+    warnings.filterwarnings('ignore',
+        'Attempting to set identical left==right results\\nin singular transformations; automatically expanding.\\nleft=\d*\.\d*, right=\d*\.\d*',
+        UserWarning, module='matplotlib.axes')
     t0 = datetime.datetime(2000, 1, 20)
     tf = datetime.datetime(2000, 1, 20)
     fig = plt.figure()
