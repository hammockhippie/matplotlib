--- conflicted
+++ resolved
@@ -46,13 +46,6 @@
         # we added a subdirectory "test"
         assert mpl.rcParams["savefig.directory"] == f"{tmp_path}/test"
 
-
-def test_ipython():
-    from matplotlib.testing import ipython_in_subprocess
-<<<<<<< HEAD
-    ipython_in_subprocess("osx", "MacOSX", "macosx")
-
-
 @pytest.mark.backend('macosx')
 def test_save_figure_return():
     fig, ax = plt.subplots()
@@ -65,6 +58,8 @@
     with mock.patch(prop, return_value=None):
         fname = fig.canvas.manager.toolbar.save_figure()
         assert fname is None
-=======
-    ipython_in_subprocess("osx", {(8, 24): "macosx", (7, 0): "MacOSX"})
->>>>>>> 46b39ab5
+        
+        
+def test_ipython():
+    from matplotlib.testing import ipython_in_subprocess
+    ipython_in_subprocess("osx", {(8, 24): "macosx", (7, 0): "MacOSX"})