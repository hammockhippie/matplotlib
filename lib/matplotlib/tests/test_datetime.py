--- conflicted
+++ resolved
@@ -170,10 +170,7 @@
         fig, ax = plt.subplots()
         ax.hexbin(...)
 
-<<<<<<< HEAD
-=======
     @pytest.mark.xfail(reason="Test for hist not written yet")
->>>>>>> 1dd3dddb
     @mpl.style.context("default")
     def test_hist(self):
         fig, ax = plt.subplots()
