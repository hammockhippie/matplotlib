"""
Tests specific to the lines module.
"""
from __future__ import (absolute_import, division, print_function,
                        unicode_literals)

from matplotlib.externals import six
import itertools
import matplotlib.lines as mlines
import nose
from nose.tools import assert_true, assert_raises
from timeit import repeat
import numpy as np

import matplotlib.pyplot as plt
from matplotlib.testing.decorators import cleanup, image_comparison
import sys


@cleanup
def test_invisible_Line_rendering():
    """
    Github issue #1256 identified a bug in Line.draw method

    Despite visibility attribute set to False, the draw method was not
    returning early enough and some pre-rendering code was executed
    though not necessary.

    Consequence was an excessive draw time for invisible Line instances
    holding a large number of points (Npts> 10**6)
    """
    # Creates big x and y data:
    N = 10**7
    x = np.linspace(0,1,N)
    y = np.random.normal(size=N)

    # Create a plot figure:
    fig = plt.figure()
    ax = plt.subplot(111)

    # Create a "big" Line instance:
    l = mlines.Line2D(x,y)
    l.set_visible(False)
    # but don't add it to the Axis instance `ax`

    # [here Interactive panning and zooming is pretty responsive]
    # Time the canvas drawing:
    t_no_line = min(repeat(fig.canvas.draw, number=1, repeat=3))
    # (gives about 25 ms)

    # Add the big invisible Line:
    ax.add_line(l)

    # [Now interactive panning and zooming is very slow]
    # Time the canvas drawing:
    t_unvisible_line = min(repeat(fig.canvas.draw, number=1, repeat=3))
    # gives about 290 ms for N = 10**7 pts

    slowdown_factor = (t_unvisible_line/t_no_line)
    slowdown_threshold = 2 # trying to avoid false positive failures
    assert_true(slowdown_factor < slowdown_threshold)


@cleanup
def test_set_line_coll_dash():
    fig = plt.figure()
    ax = fig.add_subplot(1, 1, 1)

    np.random.seed(0)
    # Testing setting linestyles for line collections.
    # This should not produce an error.
    cs = ax.contour(np.random.randn(20, 30), linestyles=[(0, (3, 3))])

    assert True


@image_comparison(baseline_images=['line_dashes'], remove_text=True)
def test_line_dashes():
    fig = plt.figure()
    ax = fig.add_subplot(1, 1, 1)

    ax.plot(range(10), linestyle=(0, (3, 3)), lw=5)


@cleanup
def test_line_colors():
    fig = plt.figure()
    ax = fig.add_subplot(1, 1, 1)
    ax.plot(range(10), color='none')
    ax.plot(range(10), color='r')
    ax.plot(range(10), color='.3')
    ax.plot(range(10), color=(1, 0, 0, 1))
    ax.plot(range(10), color=(1, 0, 0))
    fig.canvas.draw()
    assert True


@cleanup
def test_linestyle_variants():
    fig = plt.figure()
    ax = fig.add_subplot(1, 1, 1)
    for ls in ["-", "solid", "--", "dashed",
               "-.", "dashdot", ":", "dotted"]:
        ax.plot(range(10), linestyle=ls)

    fig.canvas.draw()
    assert True


@cleanup
def test_valid_linestyles():
    if sys.version_info[:2] < (2, 7):
        raise nose.SkipTest("assert_raises as context manager "
                            "not supported with Python < 2.7")

    line = mlines.Line2D([], [])
    with assert_raises(ValueError):
        line.set_linestyle('aardvark')


@image_comparison(baseline_images=['line_collection_dashes'], remove_text=True)
def test_set_line_coll_dash_image():
    fig = plt.figure()
    ax = fig.add_subplot(1, 1, 1)

    np.random.seed(0)
    cs = ax.contour(np.random.randn(20, 30), linestyles=[(0, (3, 3))])


@image_comparison(baseline_images=['marker_fill_styles'], remove_text=True,
                  extensions=['png'])
def test_marker_fill_styles():
    colors = itertools.cycle(['b', 'g', 'r', 'c', 'm', 'y', 'k'])
    altcolor = 'lightgreen'

    y = np.array([1, 1])
    x = np.array([0, 9])
    fig, ax = plt.subplots()

    for j, marker in enumerate(mlines.Line2D.filled_markers):
        for i, fs in enumerate(mlines.Line2D.fillStyles):
            color = next(colors)
            ax.plot(j * 10 + x, y + i + .5 * (j % 2),
                    marker=marker,
                    markersize=20,
                    markerfacecoloralt=altcolor,
                    fillstyle=fs,
                    label=fs,
                    linewidth=5,
                    color=color,
                    markeredgecolor=color,
                    markeredgewidth=2)

    ax.set_ylim([0, 7.5])
    ax.set_xlim([-5, 135])


def test_nan_is_sorted():
    # Exercises issue from PR #2744 (NaN throwing warning in _is_sorted)
<<<<<<< HEAD
    line = mlines.Line2D([],[])
    assert_true(line._is_sorted(np.array([1,2,3])))
    assert_true(not line._is_sorted(np.array([1,np.nan,3])))
=======
    line = mpl.lines.Line2D([],[])
    assert_true(line._is_sorted(np.array([1, 2, 3])))
    assert_true(line._is_sorted(np.array([1, np.nan, 3])))
    assert_true(not line._is_sorted([3, 5] + [np.nan] * 100 + [0, 2]))
>>>>>>> db80928d


if __name__ == '__main__':
    nose.runmodule(argv=['-s', '--with-doctest'], exit=False)<|MERGE_RESOLUTION|>--- conflicted
+++ resolved
@@ -156,17 +156,11 @@
 
 
 def test_nan_is_sorted():
-    # Exercises issue from PR #2744 (NaN throwing warning in _is_sorted)
-<<<<<<< HEAD
     line = mlines.Line2D([],[])
-    assert_true(line._is_sorted(np.array([1,2,3])))
-    assert_true(not line._is_sorted(np.array([1,np.nan,3])))
-=======
-    line = mpl.lines.Line2D([],[])
     assert_true(line._is_sorted(np.array([1, 2, 3])))
     assert_true(line._is_sorted(np.array([1, np.nan, 3])))
     assert_true(not line._is_sorted([3, 5] + [np.nan] * 100 + [0, 2]))
->>>>>>> db80928d
+
 
 
 if __name__ == '__main__':
