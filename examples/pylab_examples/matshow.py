--- conflicted
+++ resolved
@@ -10,10 +10,7 @@
         aa[i, i] = i
     return aa
 
-<<<<<<< HEAD
-=======
 
->>>>>>> 07dab331
 # Display matrix
 plt.matshow(samplemat((15, 35)))
 
